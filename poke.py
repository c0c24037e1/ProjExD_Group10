--- conflicted
+++ resolved
@@ -1,31 +1,33 @@
-# main.py
+# game_full.py
 import pygame
 import sys
 import os
-<<<<<<< HEAD
 import time
 import random
+import math
 from typing import Tuple, List
+
+"""
+必要画像（同フォルダ想定）
+- 背景: background.png
+- プレイヤー: player_down.png, player_side_left.png
+- タマゴ: egg.png
+- 相棒: 3.png
+- ペットモード用: こうかとん/1.png, 7.png, 8.png, 9.png
+- ボス: boss_yellow.png, boss_red.png, boss_white.png
+- バトル背景: battle_bg.png
+- バトル用プレイヤー/敵シルエット: player_poke.png, enemy_poke.png（無ければ 9.png を代替使用）
+- 勝敗演出: win.png, lose.png
+"""
 
 # 実行フォルダをスクリプトの場所に固定
 os.chdir(os.path.dirname(os.path.abspath(__file__)))
 
 # ====== 定数設定 ======
-=======
-import random
-from typing import List
-import math
-
-# スクリプトの実行ディレクトリをカレントディレクトリに設定
-os.chdir(os.path.dirname(os.path.abspath(__file__)))
-
-# --- グローバル設定 ---
->>>>>>> 93ff9dc5
 USE_MANUAL_TOP_LIMIT = False
 MANUAL_TOP_Y = 150
 TOP_LIMIT_OFFSET = -300
 
-<<<<<<< HEAD
 MODE_TITLE  = 0
 MODE_SELECT = 1
 MODE_PLAY   = 2
@@ -33,16 +35,6 @@
 
 WINDOW_W, WINDOW_H = 800, 600
 
-# 必要画像（同フォルダ想定）
-# - 背景: background.png
-# - プレイヤー: player_down.png, player_side_left.png
-# - タマゴ: egg.png
-# - 相棒: 3.png
-# - ペットモード用: こうかとん/1.png, 7.png, 8.png, 9.png
-# - ボス: boss_yellow.png, boss_red.png, boss_white.png
-# - バトル背景: battle_bg.png
-# - バトル用プレイヤー/敵シルエット: player_poke.png, enemy_poke.png
-# - 勝敗演出: win.png, lose.png
 
 # ====== ユーティリティ ======
 def get_jp_font(size: int) -> pygame.font.Font:
@@ -82,6 +74,16 @@
             return y + 2
     return 2
 
+def _lerp(a, b, t):
+    return a + (b - a) * t
+
+def _dir(a, b):
+    ax, ay = a; bx, by = b
+    dx, dy = (bx - ax, by - ay)
+    d = max(1.0, math.hypot(dx, dy))
+    return (dx / d, dy / d), d
+
+
 # ====== ダメージ浮遊テキスト ======
 class FloatingNumber:
     def __init__(self, text: str, pos: Tuple[int, int], vy: float = -1.0, ttl: int = 60):
@@ -103,6 +105,7 @@
         surf = font.render(self.text, True, (255, 255, 0))
         surf.set_alpha(self.alpha)
         screen.blit(surf, (self.x, self.y))
+
 
 # ====== プレイヤー ======
 class Player:
@@ -147,6 +150,7 @@
     def draw(self, screen: pygame.Surface):
         screen.blit(self.image, self.rect)
 
+
 # ====== タマゴ ======
 class Egg:
     def __init__(self, bg_rect: pygame.Rect):
@@ -160,6 +164,7 @@
     def draw(self, screen: pygame.Surface):
         screen.blit(self.image, self.rect)
 
+
 # ====== 相棒（セレクト/クリア演出用） ======
 class Partner:
     def __init__(self, name: str):
@@ -176,6 +181,7 @@
         rect = self.image.get_rect()
         rect.midbottom = midbottom_pos
         screen.blit(self.image, rect)
+
 
 # ====== ボス ======
 class Boss:
@@ -211,6 +217,7 @@
 
     def any_alive(self) -> bool:
         return any(b.alive for b in self.bosses)
+
 
 # ====== ペット（ふれあい）シーン ======
 class PetScene:
@@ -263,6 +270,7 @@
         screen.blit(msg2, (sw - msg2.get_width() - 20, 60))
         screen.blit(msg3, (sw - msg3.get_width() - 20, 100))
 
+
 # ====== バトル相性 ======
 def get_type_multiplier(move_type: str, target_type: str) -> float:
     advantage = {
@@ -276,63 +284,259 @@
         return advantage[move_type][target_type]
     return 1.0
 
-# ====== バトルシーン ======
+
+# ====== バトルエフェクト（下コードを統合） ======
+class EffectBase:
+    def __init__(self):
+        self.alive = True
+    def update(self) -> bool:
+        return self.alive
+    def draw(self, surf):
+        pass
+
+class TackleEffect(EffectBase):
+    """たいあたり：攻撃側Rectを突進→戻す"""
+    def __init__(self, attacker_rect, src_pos, dst_center, frames=10):
+        super().__init__()
+        self.attacker_rect = attacker_rect
+        self.start_pos = src_pos
+        self.target_pos = (dst_center[0] - attacker_rect.width / 2,
+                           dst_center[1] - attacker_rect.height / 2)
+        self.f = 0
+        self.frames_one_way = max(1, frames)
+        self.frames_total = self.frames_one_way * 2
+    def update(self):
+        self.f += 1
+        if self.f <= self.frames_one_way:
+            t = math.sin((self.f / self.frames_one_way) * (math.pi / 2))
+            x = _lerp(self.start_pos[0], self.target_pos[0], t)
+            y = _lerp(self.start_pos[1], self.target_pos[1], t)
+            self.attacker_rect.topleft = (int(x), int(y))
+        elif self.f <= self.frames_total:
+            t = (self.f - self.frames_one_way) / self.frames_one_way
+            x = _lerp(self.target_pos[0], self.start_pos[0], t)
+            y = _lerp(self.target_pos[1], self.start_pos[1], t)
+            self.attacker_rect.topleft = (int(x), int(y))
+        else:
+            self.attacker_rect.topleft = self.start_pos
+            self.alive = False
+        return self.alive
+
+class QuickAttackEffect(EffectBase):
+    """でんこうせっか：ジグザグ線を複数本"""
+    def __init__(self, src, dst, frames=20):
+        super().__init__()
+        self.src, self.dst = src, dst
+        self.f, self.frames = 0, frames
+        self.paths = []
+    def update(self):
+        self.f += 1
+        if self.f > self.frames:
+            self.alive = False
+        else:
+            self.paths = []
+            for _ in range(3):
+                pts = []
+                for i in range(6):
+                    t = i / 5
+                    x = _lerp(self.src[0], self.dst[0], t)
+                    y = _lerp(self.src[1], self.dst[1], t) + random.randint(-10, 10)
+                    pts.append((x, y))
+                self.paths.append(pts)
+        return self.alive
+    def draw(self, surf):
+        for pts in self.paths:
+            pygame.draw.lines(surf, (255, 255, 100), False, pts, 4)
+            pygame.draw.lines(surf, (255, 255, 255), False, pts, 2)
+
+class FlamethrowerEffect(EffectBase):
+    """かえんほうしゃ：炎→煙のパーティクル"""
+    def __init__(self, src, dst, frames=40):
+        super().__init__()
+        self.src, self.dst = src, dst
+        self.f, self.frames = 0, frames
+        self.flames = []
+        self.smoke = []
+        self._spawn(25)
+    def _spawn(self, n):
+        (ux, uy), _ = _dir(self.src, self.dst)
+        base = math.atan2(uy, ux)
+        for _ in range(n):
+            ang = base + random.uniform(-0.4, 0.4)
+            spd = random.uniform(4, 8)
+            vx, vy = math.cos(ang) * spd, math.sin(ang) * spd
+            life = random.randint(20, 35)
+            self.flames.append([self.src[0], self.src[1], vx, vy, life])
+    def update(self):
+        self.f += 1
+        if self.f <= self.frames and self.f % 2 == 0:
+            self._spawn(5)
+        new_flames, new_smoke = [], []
+        for p in self.flames:
+            p[0] += p[2]; p[1] += p[3]
+            p[3] += 0.05
+            p[4] -= 1
+            if p[4] > 0:
+                new_flames.append(p)
+            else:
+                new_smoke.append([p[0], p[1], random.uniform(-0.5, 0.5), -1.0, 40])
+        self.flames = new_flames
+        self.smoke = self.smoke + new_smoke
+        self.smoke = [s for s in self.smoke if s[4] > 0]
+        for s in self.smoke:
+            s[0] += s[2]; s[1] += s[3]
+            s[4] -= 1
+        if self.f > self.frames and not self.flames and not self.smoke:
+            self.alive = False
+        return self.alive
+    def draw(self, surf):
+        for x, y, _, _, life in self.flames:
+            col = (255, random.randint(100, 200), random.randint(30, 60))
+            r = max(2, int(6 * (life / 35)))
+            pygame.draw.circle(surf, col, (int(x), int(y)), r)
+        for x, y, _, _, life in self.smoke:
+            alpha = int(180 * (life / 40))
+            r = int(8 * (life / 40))
+            s = pygame.Surface((r * 2, r * 2), pygame.SRCALPHA)
+            pygame.draw.circle(s, (80, 80, 80, alpha), (r, r), r)
+            surf.blit(s, (x - r, y - r))
+
+class WaterGunEffect(EffectBase):
+    """みずでっぽう：水流の線＋水しぶき"""
+    def __init__(self, src, dst, frames=45):
+        super().__init__()
+        self.src, self.dst, self.f, self.frames = src, dst, 0, frames
+        self.drops = []
+    def update(self):
+        self.f += 1
+        (ux, uy), dist = _dir(self.src, self.dst)
+        if self.f <= self.frames:
+            for _ in range(8):
+                rand_dist = random.uniform(0, dist)
+                px = self.src[0] + ux * rand_dist
+                py = self.src[1] + uy * rand_dist
+                vx = ux * random.uniform(3, 5) + random.uniform(-0.8, 0.8)
+                vy = uy * random.uniform(3, 5) + random.uniform(-0.8, 0.8)
+                life = random.randint(10, 25)
+                self.drops.append([px, py, vx, vy, life])
+        self.drops = [[x + vx, y + vy, vx, vy, life - 1]
+                      for x, y, vx, vy, life in self.drops if life > 1]
+        if self.f > self.frames and not self.drops:
+            self.alive = False
+        return self.alive
+    def draw(self, surf):
+        pygame.draw.line(surf, (100, 200, 255), self.src, self.dst, 10)
+        pygame.draw.line(surf, (220, 245, 255), self.src, self.dst, 4)
+        for x, y, _, _, life in self.drops:
+            r = max(1, int(3 * (life / 20)))
+            pygame.draw.circle(surf, (170, 220, 255), (int(x), int(y)), r)
+
+
+# ====== 統合版バトルシーン ======
+def _load_battle_images():
+    # battle_bg
+    try:
+        bg = pygame.image.load("battle_bg.png").convert()
+    except:
+        bg = pygame.Surface((WINDOW_W, WINDOW_H)).convert()
+        bg.fill((200, 220, 240))
+
+    # player_poke / enemy_poke
+    def _try_load(*candidates):
+        for path in candidates:
+            if os.path.exists(path):
+                try:
+                    return pygame.image.load(path).convert_alpha()
+                except:
+                    pass
+        # フォールバック：適当な円
+        surf = pygame.Surface((200, 200), pygame.SRCALPHA)
+        pygame.draw.circle(surf, (80, 80, 80, 200), (100, 100), 100)
+        return surf
+
+    player_poke = _try_load("player_poke.png", "9.png")
+    enemy_poke  = _try_load("enemy.png",  "9.png")
+    return bg, player_poke, enemy_poke
+
 def battle_scene(screen, enemy_name: str, enemy_type: str) -> str:
+    """タイプ相性＋高品質エフェクト統合版のバトル"""
+    clock = pygame.time.Clock()
     W, H = screen.get_size()
-    clock = pygame.time.Clock()
-
-    # バトル画面素材
-    bg = pygame.transform.scale(pygame.image.load("battle_bg.png"), (W, H))
-    player_img = pygame.transform.scale(pygame.image.load("player_poke.png"), (200, 200))
-    enemy_img = pygame.transform.scale(pygame.image.load("enemy_poke.png"), (200, 200))
+
+    # --- アセット読み込み ---
+    raw_bg, raw_player, raw_enemy = _load_battle_images()
+    bg = pygame.transform.scale(raw_bg, (W, H))
+    player_img = pygame.transform.scale(raw_player, (200, 200))
+    enemy_img = pygame.transform.scale(raw_enemy, (200, 200))
+
     player_rect = player_img.get_rect(bottomleft=(200, H - 50))
     enemy_rect = enemy_img.get_rect(topleft=(W - 300, 120))
 
+    effects: List[EffectBase] = []
+    floating: List[FloatingNumber] = []
+
     player_hp, enemy_hp = 100, 100
+
+    # 技：名前, 基本威力, タイプ, エフェクト種別
+    # エフェクト種別: "tackle", "quick", "flame", "water"
     commands = [
-        ("たいあたり", 10, "ノーマル"),
-        ("かえんほうしゃ", 25, "ほのお"),
-        ("ほうでん", 15, "でんき"),
-        ("みずでっぽう", 20, "みず"),
+        ("たいあたり",   10, "ノーマル", "tackle"),
+        ("かえんほうしゃ", 25, "ほのお",   "flame"),
+        ("でんこうせっか", 18, "でんき",   "quick"),
+        ("みずでっぽう",   20, "みず",     "water"),
     ]
     selected = 0
     turn = "player"
     message = f"{enemy_name}（{enemy_type}） が あらわれた！"
-    floating: List[FloatingNumber] = []
     effect_text = None
     effect_timer = 0
 
     while True:
-        for e in pygame.event.get():
-            if e.type == pygame.QUIT:
-                pygame.quit()
-                sys.exit()
-            elif e.type == pygame.KEYDOWN and turn == "player":
-                if e.key == pygame.K_UP:
+        # --- イベント ---
+        for event in pygame.event.get():
+            if event.type == pygame.QUIT:
+                pygame.quit(); sys.exit()
+            elif event.type == pygame.KEYDOWN and turn == "player":
+                if event.key == pygame.K_UP:
                     selected = (selected - 1) % len(commands)
-                elif e.key == pygame.K_DOWN:
+                elif event.key == pygame.K_DOWN:
                     selected = (selected + 1) % len(commands)
-                elif e.key == pygame.K_RETURN:
-                    move, base_dmg, move_type = commands[selected]
-                    mult = get_type_multiplier(move_type, enemy_type)
-                    dmg = int(base_dmg * mult)
+                elif event.key == pygame.K_RETURN:
+                    move, base, mtype, kind = commands[selected]
+                    mult = get_type_multiplier(mtype, enemy_type)
+                    dmg = int(base * mult)
+
+                    # エフェクト生成
+                    if kind == "tackle":
+                        effects.append(TackleEffect(player_rect, player_rect.topleft, enemy_rect.center, frames=10))
+                    else:
+                        src = (player_rect.right - 20, player_rect.top + 40)
+                        dst = (enemy_rect.left + 20, enemy_rect.top + 40)
+                        if kind == "quick":
+                            effects.append(QuickAttackEffect(src, dst))
+                        elif kind == "flame":
+                            effects.append(FlamethrowerEffect(src, dst))
+                        elif kind == "water":
+                            effects.append(WaterGunEffect(src, dst))
+
+                    # ダメージ＆演出
                     enemy_hp -= dmg
                     floating.append(FloatingNumber(str(dmg), enemy_rect.midtop))
-
                     if mult > 1:
-                        effect_text = "こうかはばつぐんだ！"
+                        effect_text = "こうかは ばつぐんだ！"
                         effect_timer = 60
                     elif mult < 1:
-                        effect_text = "こうかはいまひとつだ…"
+                        effect_text = "こうかは いまひとつだ…"
                         effect_timer = 60
                     else:
                         effect_text = None
-
-                    message = f"{move}！ {dmg}ダメージ！"
+                    message = f"{move}（{mtype}）！ {dmg}ダメージ！"
+
                     if enemy_hp <= 0:
                         return "win"
                     turn = "enemy"
 
+        # --- 敵ターン ---
         if turn == "enemy":
             pygame.time.delay(600)
             dmg = random.randint(8, 22)
@@ -343,47 +547,59 @@
                 return "lose"
             turn = "player"
 
+        # --- 更新 ---
         floating = [f for f in floating if f.update()]
-
-        # 描画
-        temp = pygame.Surface((W, H)).convert_alpha()
-        temp.blit(bg, (0, 0))
-        temp.blit(player_img, player_rect)
-        temp.blit(enemy_img, enemy_rect)
-
-        # HPバー
-        pygame.draw.rect(temp, (255, 0, 0), (80, H - 260, max(0, player_hp * 2), 20))
-        pygame.draw.rect(temp, (255, 0, 0), (W - 300, 80, max(0, enemy_hp * 2), 20))
-
-        # メッセージ
-        draw_text(temp, message, 80, H - 180, 26)
-
-        # コマンド
-        if turn == "player":
-            for i, (cmd, _, t) in enumerate(commands):
-                color = (255, 0, 0) if i == selected else (0, 0, 0)
-                draw_text(temp, f"{cmd}（{t}）", 100, H - 150 + i * 28, 24, color)
-
-        # 浮遊ダメージ
-        for f in floating:
-            f.draw(temp)
-
-        # 効果抜群・いまひとつ表示
+        effects = [e for e in effects if e.update()]
         if effect_text:
-            draw_text(temp, effect_text, W // 2 - 140, 140, 40, (255, 255, 0))
             effect_timer -= 1
             if effect_timer <= 0:
                 effect_text = None
 
+        # --- 描画 ---
+        temp = pygame.Surface((W, H), pygame.SRCALPHA)
+        temp.blit(bg, (0, 0))
+
+        # キャラ
+        temp.blit(player_img, player_rect)
+        temp.blit(enemy_img, enemy_rect)
+
+        # HPバー
+        pygame.draw.rect(temp, (255, 0, 0), (80,  H - 260, max(0, player_hp * 2), 20))
+        pygame.draw.rect(temp, (255, 0, 0), (W - 300, 80,   max(0, enemy_hp * 2), 20))
+
+        # メッセージ
+        draw_text(temp, message, 80, H - 180, 26)
+
+        # コマンド
+        if turn == "player":
+            for i, (cmd, _, t, _) in enumerate(commands):
+                color = (255, 0, 0) if i == selected else (0, 0, 0)
+                draw_text(temp, f"{cmd}（{t}）", 100, H - 150 + i * 28, 24, color)
+
+        # 浮遊ダメージ・エフェクト
+        for f in floating: f.draw(temp)
+        for ef in effects: ef.draw(temp)
+
+        # 効果テキスト
+        if effect_text:
+            draw_text(temp, effect_text, W // 2 - 140, 140, 40, (255, 255, 0))
+
         screen.blit(temp, (0, 0))
         pygame.display.flip()
         clock.tick(60)
 
-# ====== 勝敗演出 ======
+
+# ====== 勝敗演出（上コードの画像版を採用） ======
 def show_result(screen, result: str):
     W, H = screen.get_size()
-    img = pygame.transform.scale(
-        pygame.image.load("win.png" if result == "win" else "lose.png"), (W, H))
+    path = "win.png" if result == "win" else "lose.png"
+    if os.path.exists(path):
+        img = pygame.transform.scale(pygame.image.load(path), (W, H))
+    else:
+        # フォールバック：色背景
+        img = pygame.Surface((W, H))
+        img.fill((30, 160, 80) if result == "win" else (160, 40, 40))
+
     clock = pygame.time.Clock()
 
     if result == "win":
@@ -391,8 +607,7 @@
         while pygame.time.get_ticks() - start < 2000:
             for e in pygame.event.get():
                 if e.type == pygame.QUIT:
-                    pygame.quit()
-                    sys.exit()
+                    pygame.quit(); sys.exit()
             screen.blit(img, (0, 0))
             draw_text(screen, "WIN!", W//2 - 60, H - 100, 40, (255, 255, 255))
             pygame.display.flip()
@@ -403,8 +618,7 @@
     while True:
         for e in pygame.event.get():
             if e.type == pygame.QUIT:
-                pygame.quit()
-                sys.exit()
+                pygame.quit(); sys.exit()
             elif e.type == pygame.KEYDOWN and e.key == pygame.K_RETURN:
                 return
         screen.blit(img, (0, 0))
@@ -412,7 +626,8 @@
         pygame.display.flip()
         clock.tick(30)
 
-# ====== ゲーム全体 ======
+
+# ====== ゲーム全体（上コードをベースに統合） ======
 class Game:
     def __init__(self):
         pygame.init()
@@ -456,373 +671,9 @@
             self.clock.tick(60)
 
     def handle_events(self):
-=======
-# --- ユーティリティ関数 ---
-
-def detect_top_walkable_y(bg_surf: pygame.Surface) -> int:
-    """
-    背景画像から、キャラクターが歩ける上端のY座標を自動検出します。
-    画面中央下部（65%の位置）の色を「床の色」とみなし、
-    画面中央を上からスキャンして最初に見つかった「床の色」のY座標を返します。
-    """
-    cx = bg_surf.get_rect().centerx
-    h = bg_surf.get_height()
-    sample_y = int(h * 0.65)
-    
-    # マップ中央下部の色を「床」の色としてサンプリング
-    floor_color = bg_surf.get_at((cx, sample_y))
-    
-    # スキャンするX座標の範囲（中央の細い帯）
-    band = range(cx - 6, cx + 7)
-    
-    # 画面の上から床の色を探す
-    for y in range(0, sample_y + 1):
-        is_floor_row = any(bg_surf.get_at((x, y)) == floor_color for x in band)
-        if is_floor_row:
-            return y + 2 # 見つかったY座標を返す
-    return 2 # 見つからなければデフォルト値
-
-def get_jp_font(size: int):
-    """
-    日本語表示用のフォントオブジェクトを取得します。
-    Windows環境の標準的なフォントパスを探し、見つからなければPygame標準フォントを使います。
-    """
-    # Windowsの一般的な日本語フォントパス
-    font_paths = ["C:/Windows/Fonts/msgothic.ttc", "C:/Windows/Fonts/meiryo.ttc"]
-    for path in font_paths:
-        if os.path.exists(path):
-            return pygame.font.Font(path, size)
-    
-    # 見つからない場合はPygameのデフォルトフォント
-    return pygame.font.Font(None, size)
-
-def draw_text(screen, text, x, y, size=36, color=(0, 0, 0)):
-    """
-    指定された座標に日本語テキストを描画するヘルパー関数です。
-    """
-    font = get_jp_font(size)
-    surface = font.render(text, True, color)
-    screen.blit(surface, (x, y))
-
-def _lerp(a, b, t):
-    """線形補間: a から b へ t (0.0〜1.0) の割合で移動した値を返します。"""
-    return a + (b - a) * t
-
-def _dir(a, b):
-    """
-    2点間(a, b)の正規化された方向ベクトルと距離をタプルで返します。
-    
-    戻り値: ((dx, dy), distance)
-    """
-    ax, ay = a; bx, by = b
-    dx, dy = (bx - ax, by - ay)
-    # ゼロ除算を避けるため、距離は最低1.0とする
-    d = max(1.0, math.hypot(dx, dy))
-    # (正規化された方向ベクトル), (距離)
-    return (dx / d, dy / d), d
-
-# --- エフェクト・UIクラス ---
-
-class FloatingNumber:
-    """
-    ダメージ量などを表示するための浮遊するテキストクラスです。
-    指定時間(ttl)をかけて上昇し、徐々にフェードアウトします。
-    """
-    def __init__(self, text, x, y, vy=-1.0, ttl=60):
-        self.text = text
-        self.x, self.y = x, y
-        self.vy = vy  # Y方向（上）への移動速度
-        self.ttl = ttl # Time To Live (生存フレーム数)
-        self.alpha = 255 # 透明度 (0-255)
-
-    def update(self) -> bool:
-        """
-        座標と透明度を更新します。
-        生存時間が0になったらFalseを返します。
-        """
-        self.y += self.vy
-        self.ttl -= 1
-        
-        # 残り時間が少なくなったらフェードアウト開始
-        if self.ttl < 20:
-            self.alpha = int(255 * (self.ttl / 20))
-            
-        return self.ttl > 0 # 生存しているか否かを返す
-
-    def draw(self, screen):
-        """
-        現在の座標と透明度でテキストを描画します。
-        """
-        font = get_jp_font(36)
-        surf = font.render(self.text, True, (255, 255, 0)) # 黄色で描画
-        surf.set_alpha(self.alpha) # 透明度を設定
-        screen.blit(surf, (self.x, self.y))
-
-class EffectBase:
-    """
-    すべてのバトルエフェクトの基底クラス（親クラス）です。
-    """
-    def __init__(self):
-        self.alive = True # エフェクトが動作中かを示すフラグ
-
-    def update(self) -> bool:
-        """
-        エフェクトの状態を更新します。
-        エフェクトが終了したらFalseを返します。
-        """
-        return self.alive
-
-    def draw(self, surf):
-        """
-        エフェクトを描画します。
-        """
-        pass
-
-class TackleEffect(EffectBase):
-    """
-    「たいあたり」のエフェクトクラス。
-    指定されたRect（キャラクター）を目標地点まで移動させ、元の位置に戻します。
-    """
-    def __init__(self, attacker_rect, src_pos, dst_center, frames=10):
-        """
-        attacker_rect: アニメーションさせる対象のpygame.Rect
-        src_pos:       元の位置 (topleft座標)
-        dst_center:    目標地点 (相手のcenter座標)
-        frames:        片道にかかるフレーム数
-        """
-        super().__init__()
-        self.attacker_rect = attacker_rect
-        self.start_pos = src_pos # 攻撃開始時の座標
-        
-        # 相手の中心に、自分の中心が来るような目標座標(topleft)を計算
-        self.target_pos = (dst_center[0] - attacker_rect.width / 2, 
-                           dst_center[1] - attacker_rect.height / 2) 
-        
-        self.f = 0 # 経過フレームカウンタ
-        self.frames_one_way = max(1, frames) # 片道のフレーム数
-        self.frames_total = self.frames_one_way * 2 # 往復の総フレーム数
-
-    def update(self):
-        self.f += 1
-        
-        if self.f <= self.frames_one_way:
-            # 1. 行き（徐々に加速するイージング）
-            t = math.sin((self.f / self.frames_one_way) * (math.pi / 2)) 
-            x = _lerp(self.start_pos[0], self.target_pos[0], t)
-            y = _lerp(self.start_pos[1], self.target_pos[1], t)
-            self.attacker_rect.topleft = (int(x), int(y))
-            
-        elif self.f <= self.frames_total:
-            # 2. 帰り（一定速度）
-            t = (self.f - self.frames_one_way) / self.frames_one_way
-            x = _lerp(self.target_pos[0], self.start_pos[0], t)
-            y = _lerp(self.target_pos[1], self.start_pos[1], t)
-            self.attacker_rect.topleft = (int(x), int(y))
-            
-        else:
-            # 3. 終了
-            self.attacker_rect.topleft = self.start_pos # 座標を元に戻す
-            self.alive = False
-            
-        return self.alive
-
-    def draw(self, surf):
-        # このエフェクトはattacker_rectを直接動かすため、
-        # battle_sceneのメインループがキャラクターを描画する。
-        # したがって、このdrawメソッドでは何もしない。
-        pass
-
-class QuickAttackEffect(EffectBase):
-    """
-    「でんこうせっka」のエフェクトクラス。
-    始点と終点の間に、複数のジグザグな線を描画します。
-    """
-    def __init__(self, src, dst, frames=20):
-        super().__init__()
-        self.src, self.dst = src, dst
-        self.f = 0
-        self.frames = frames
-        self.paths = [] # 描画する線の座標リスト
-
-    def update(self):
-        self.f += 1
-        if self.f > self.frames:
-            self.alive = False
-        else:
-            # 生存期間中、毎フレーム新しいジグザグのパスを生成する
-            self.paths = []
-            for _ in range(3): # 3本の線を生成
-                pts = []
-                for i in range(6): # 6つの点で構成
-                    t = i / 5
-                    x = _lerp(self.src[0], self.dst[0], t)
-                    y = _lerp(self.src[1], self.dst[1], t) + random.randint(-10, 10) # Y軸をランダムにずらす
-                    pts.append((x, y))
-                self.paths.append(pts)
-        return self.alive
-
-    def draw(self, surf):
-        for pts in self.paths:
-            # 白と黄色の線を重ねて描画
-            pygame.draw.lines(surf, (255, 255, 100), False, pts, 4)
-            pygame.draw.lines(surf, (255, 255, 255), False, pts, 2)
-
-class FlamethrowerEffect(EffectBase):
-    """
-    「かえんほうしゃ」のエフェクトクラス。
-    パーティクル（炎と煙）を発生させます。
-    """
-    def __init__(self, src, dst, frames=40):
-        super().__init__()
-        self.src, self.dst = src, dst
-        self.f, self.frames = 0, frames
-        self.flames = [] # [x, y, vx, vy, life]
-        self.smoke = []  # [x, y, vx, vy, life]
-        self._spawn(25) # 初期パーティクル生成
-
-    def _spawn(self, n):
-        """炎パーティクルをN個生成します。"""
-        (ux, uy), _ = _dir(self.src, self.dst)
-        base = math.atan2(uy, ux) # ターゲットへの基本角度
-        for _ in range(n):
-            ang = base + random.uniform(-0.4, 0.4) # 角度をランダムにばらけさせる
-            spd = random.uniform(4, 8) # 速度もランダムに
-            vx, vy = math.cos(ang) * spd, math.sin(ang) * spd
-            life = random.randint(20, 35) # 生存時間
-            self.flames.append([self.src[0], self.src[1], vx, vy, life])
-
-    def update(self):
-        self.f += 1
-        
-        # 技の持続時間中、定期的に炎を追加生成
-        if self.f <= self.frames and self.f % 2 == 0:
-            self._spawn(5)
-
-        # 炎パーティクルの更新
-        new_flames, new_smoke = [], []
-        for p in self.flames:
-            p[0] += p[2]; p[1] += p[3] # 座標更新
-            p[3] += 0.05 # 炎を少し上に向かせる（重力とは逆）
-            p[4] -= 1    # 生存時間減少
-            
-            if p[4] > 0:
-                new_flames.append(p)
-            else:
-                # 炎が消えたら、その場所に煙を生成
-                new_smoke.append([p[0], p[1], random.uniform(-0.5, 0.5), -1.0, 40])
-        
-        self.flames = new_flames
-        self.smoke = self.smoke + new_smoke # 既存の煙リストに新しい煙を追加
-
-        # 煙パーティクルの更新
-        self.smoke = [s for s in self.smoke if s[4] > 0] # 生存期間が切れた煙を削除
-        for s in self.smoke:
-            s[0] += s[2]; s[1] += s[3] # 座標更新
-            s[4] -= 1    # 生存時間減少
-
-        # 技の持続時間が過ぎ、かつ全てのパーティクルが消えたら終了
-        if self.f > self.frames and not self.flames and not self.smoke:
-            self.alive = False
-        return self.alive
-
-    def draw(self, surf):
-        # 炎パーティクル（円）を描画
-        for x, y, _, _, life in self.flames:
-            col = (255, random.randint(100, 200), random.randint(30, 60)) # 色をランダムに
-            r = max(2, int(6 * (life / 35))) # 残り寿命でサイズ変更
-            pygame.draw.circle(surf, col, (int(x), int(y)), r)
-            
-        # 煙パーティクル（半透明の円）を描画
-        for x, y, _, _, life in self.smoke:
-            alpha = int(180 * (life / 40)) # 残り寿命で透明度変更
-            r = int(8 * (life / 40))
-            # 透過サーフェスを作成してアルファブレンディング
-            s = pygame.Surface((r * 2, r * 2), pygame.SRCALPHA)
-            pygame.draw.circle(s, (80, 80, 80, alpha), (r, r), r)
-            surf.blit(s, (x - r, y - r))
-
-class WaterGunEffect(EffectBase):
-    """
-    「みずでっぽう」のエフェクトクラス。
-    始点から終点への線と、飛び散る水しぶき（パーティクル）を描画します。
-    """
-    def __init__(self, src, dst, frames=45):
-        super().__init__()
-        self.src, self.dst, self.f, self.frames = src, dst, 0, frames
-        self.drops = [] # 水しぶきパーティクル [x, y, vx, vy, life]
-
-    def update(self):
-        self.f += 1
-        (ux, uy), dist = _dir(self.src, self.dst)
-        
-        # 技の持続時間中、水しぶきを生成
-        if self.f <= self.frames:
-            for _ in range(8):
-                # 水の線上のランダムな位置から発生
-                rand_dist = random.uniform(0, dist)
-                px = self.src[0] + ux * rand_dist
-                py = self.src[1] + uy * rand_dist
-                
-                # 進行方向をベースに、ランダムに速度を散らす
-                vx = ux * random.uniform(3, 5) + random.uniform(-0.8, 0.8)
-                vy = uy * random.uniform(3, 5) + random.uniform(-0.8, 0.8)
-                life = random.randint(10, 25)
-                self.drops.append([px, py, vx, vy, life])
-
-        # 水しぶきパーティクルを更新
-        self.drops = [[x + vx, y + vy, vx, vy, life - 1] 
-                      for x, y, vx, vy, life in self.drops if life > 1]
-        
-        # 技の持続時間が過ぎ、かつ全てのパーティクルが消えたら終了
-        if self.f > self.frames and not self.drops:
-            self.alive = False
-        return self.alive
-
-    def draw(self, surf):
-        # 水流の本体（太い線と細い線）
-        pygame.draw.line(surf, (100, 200, 255), self.src, self.dst, 10)
-        pygame.draw.line(surf, (220, 245, 255), self.src, self.dst, 4)
-        
-        # 水しぶき（円）を描画
-        for x, y, _, _, life in self.drops:
-            r = max(1, int(3 * (life / 20))) # 残り寿命でサイズ変更
-            pygame.draw.circle(surf, (170, 220, 255), (int(x), int(y)), r)
-
-# --- ゲームシーン ---
-
-def battle_scene(screen, enemy_name="ボス"):
-    """
-    バトルシーンのメインループです。
-    """
-    clock = pygame.time.Clock()
-    W, H = 1024, 768
-    
-    # --- アセットの読み込み ---
-    bg = pygame.transform.scale(pygame.image.load("battle_bg.png").convert(), (W, H))
-    player_poke = pygame.transform.scale(pygame.image.load("9.png").convert_alpha(), (200, 200))
-    enemy_poke = pygame.transform.scale(pygame.image.load("9.png").convert_alpha(), (200, 200))
-    
-    # --- オブジェクトの初期化 ---
-    player_rect = player_poke.get_rect(bottomleft=(200, 550))
-    enemy_rect = enemy_poke.get_rect(topleft=(500, 150))
-    
-    effects: List[EffectBase] = [] # 実行中のエフェクトリスト
-    floating: List[FloatingNumber] = [] # 表示中のダメージテキストリスト
-
-    player_hp = enemy_hp = 100
-    commands = [("たいあたり", 10), ("かえんほうしゃ", 25), ("でんこうせっか", 15), ("みずでっぽう", 20)]
-    selected = 0 # 選択中のコマンドインデックス
-    turn = "player" # 現在のターン
-    message = f"{enemy_name} が あらわれた！"
-
-    while True:
-        # --- 1. イベント処理 ---
->>>>>>> 93ff9dc5
         for event in pygame.event.get():
             if event.type == pygame.QUIT:
-                pygame.quit()
-                sys.exit()
-<<<<<<< HEAD
+                pygame.quit(); sys.exit()
 
             if event.type == pygame.KEYDOWN:
                 # ペットモード切替（どのモードからでも）
@@ -849,21 +700,20 @@
 
                 elif self.mode == MODE_CLEAR:
                     if event.key == pygame.K_RETURN:
-                        pygame.quit()
-                        sys.exit()
+                        pygame.quit(); sys.exit()
 
     def update(self):
         if self.mode == MODE_PLAY:
             keys = pygame.key.get_pressed()
             self.player.update(keys, self.top_limit)
 
-            # ボス衝突でバトル開始
+            # ボス衝突でバトル開始（→統合版battle_scene使用）
             collided = self.bosses.alive_collision_with(self.player.rect)
             if collided:
                 result = battle_scene(self.screen, collided.name, collided.type)
                 show_result(self.screen, result)
                 if result == "win":
-                    # 勝利 → 該当ボス撃破 → クリア画面へ（ボス倒したら終了）
+                    # 勝利 → 該当ボス撃破 → クリア画面へ（仕様：ボス倒したら終了）
                     collided.alive = False
                     self.mode = MODE_CLEAR
                 else:
@@ -938,244 +788,7 @@
         line_press = get_jp_font(36).render("Press ENTER to finish", True, (255, 255, 255))
         self.screen.blit(line_press, (cx - line_press.get_width()//2, party_y + 40))
 
+
 # ===== 実行部分 =====
-=======
-                
-            elif event.type == pygame.KEYDOWN and turn == "player":
-                # プレイヤーのターンのみキー入力を受け付ける
-                if event.key == pygame.K_UP:
-                    selected = (selected - 1) % len(commands)
-                elif event.key == pygame.K_DOWN:
-                    selected = (selected + 1) % len(commands)
-                elif event.key == pygame.K_RETURN:
-                    # 技の決定
-                    move, dmg = commands[selected]
-                    
-                    if move == "たいあたり":
-                        # TackleEffectはRectを直接操作するため、特別な引数を渡す
-                        effects.append(TackleEffect(player_rect, player_rect.topleft, enemy_rect.center, frames=10))
-                    else:
-                        # 他のエフェクトは始点と終点の座標を渡す
-                        src = (player_rect.right - 20, player_rect.top + 40)
-                        dst = (enemy_rect.left + 20, enemy_rect.top + 40)
-                        if move == "でんこうせっか":
-                            effects.append(QuickAttackEffect(src, dst))
-                        elif move == "かえんほうしゃ":
-                            effects.append(FlamethrowerEffect(src, dst))
-                        elif move == "みずでっぽう":
-                            effects.append(WaterGunEffect(src, dst))
-                    
-                    # ダメージ処理とメッセージ更新
-                    enemy_hp -= dmg
-                    message = f"{move}！ {dmg} ダメージ！"
-                    floating.append(FloatingNumber(str(dmg), enemy_rect.centerx, enemy_rect.top))
-                    
-                    if enemy_hp <= 0:
-                        return "win" # 勝利
-                    
-                    turn = "enemy" # ターンを敵に渡す
-
-        # --- 2. ゲームロジック更新 ---
-        
-        if turn == "enemy":
-            # 敵のターン処理
-            pygame.time.delay(600) # 少し待機
-            dmg = random.randint(8, 22)
-            player_hp -= dmg
-            message = f"{enemy_name} の こうげき！ {dmg} ダメージ！"
-            floating.append(FloatingNumber(str(dmg), player_rect.centerx, player_rect.top))
-            
-            if player_hp <= 0:
-                return "lose" # 敗北
-                
-            turn = "player" # ターンをプレイヤーに戻す
-
-        # エフェクトとダメージテキストの生存確認と更新
-        floating = [f for f in floating if f.update()]
-        effects = [e for e in effects if e.update()]
-
-        # --- 3. 描画処理 ---
-        temp = pygame.Surface((W, H), pygame.SRCALPHA)
-        temp.blit(bg, (0, 0))
-        
-        # キャラクター描画
-        # (TackleEffectがplayer_rectを直接更新していることに注意)
-        temp.blit(player_poke, player_rect) 
-        temp.blit(enemy_poke, enemy_rect)
-        
-        # UI（メッセージウィンドウ）
-        pygame.draw.rect(temp, (255, 255, 255), (50, 400, 700, 230))
-        pygame.draw.rect(temp, (0, 0, 0), (50, 400, 700, 230), 3)
-        draw_text(temp, message, 80, 420, 28)
-        
-        # UI（コマンドリスト）
-        if turn == "player":
-            for i, (cmd, _) in enumerate(commands):
-                color = (255, 0, 0) if i == selected else (0, 0, 0)
-                draw_text(temp, cmd, 100, 460 + i * 35, 28, color)
-        
-        # エフェクトとダメージテキストの描画
-        for f in floating: f.draw(temp)
-        for ef in effects: ef.draw(temp)
-
-        # 最終的な描画を画面に反映
-        screen.blit(temp, (0, 0))
-        pygame.display.flip()
-        
-        # フレームレート制御
-        clock.tick(60)
-
-def show_result(screen, result):
-    """
-    勝敗結果を表示するシーンです。
-    Enterキーが押されるまでループします。
-    """
-    clock = pygame.time.Clock()
-    W, H = screen.get_size()
-    
-    # 結果に応じて背景色とテキストを決定
-    if result == "win":
-        color, text = ((30, 160, 80), "勝利！")
-    else:
-        color, text = ((160, 40, 40), "敗北…")
-
-    while True:
-        for e in pygame.event.get():
-            if e.type == pygame.QUIT:
-                pygame.quit()
-                sys.exit()
-            # Enterキーでシーンを終了し、フィールドマップに戻る
-            elif e.type == pygame.KEYDOWN and e.key == pygame.K_RETURN:
-                return
-
-        screen.fill(color)
-        draw_text(screen, text, W // 2 - 80, H // 2 - 40, 72, (255, 255, 255))
-        draw_text(screen, "Enterで戻る", W // 2 - 100, H // 2 + 40, 36, (255, 255, 255))
-        
-        pygame.display.flip()
-        clock.tick(30)
-
-def main():
-    """
-    ゲームのメインエントリーポイント（フィールドマップシーン）。
-    """
-    pygame.init()
-    
-    # ★ 修正点: .convert() のために一時的な画面モードを設定
-    pygame.display.set_mode((1, 1)) 
-
-    # --- アセットの読み込み ---
-    bg_img = pygame.image.load("background.png").convert()
-    bw, bh = bg_img.get_size()
-    
-    # 画面サイズを背景画像に合わせる
-    screen = pygame.display.set_mode((bw, bh))
-    pygame.display.set_caption("ポケットコウカトン")
-
-    # プレイヤー画像の読み込み
-    player_down_img = pygame.image.load("player_down.png").convert_alpha()
-    player_left_img = pygame.image.load("player_side_left.png").convert_alpha()
-    player_right_img = pygame.transform.flip(player_left_img, True, False) # 右向きは左の反転
-
-    # プレイヤー画像をスケーリング
-    player_scale = 0.1
-    pw, ph = player_down_img.get_size()
-    new_size = (int(pw * player_scale), int(ph * player_scale))
-    player_down_img = pygame.transform.scale(player_down_img, new_size)
-    player_left_img = pygame.transform.scale(player_left_img, new_size)
-    player_right_img = pygame.transform.scale(player_right_img, new_size)
-
-    # 画像スケーリング用のヘルパー関数
-    def scale_img(img, s):
-        w, h = img.get_size()
-        return pygame.transform.scale(img, (int(w * s), int(h * s)))
-
-    # ボス画像の読み込みとスケーリング
-    boss_yellow_img = scale_img(pygame.image.load("boss_yellow.png").convert_alpha(), 0.2)
-    boss_red_img = scale_img(pygame.image.load("boss_red.png").convert_alpha(), 0.2)
-    boss_white_img = scale_img(pygame.image.load("boss_white.png").convert_alpha(), 0.18)
-
-    # --- オブジェクトの初期化 ---
-    bosses = [
-        {"name": "イエローボス", "img": boss_yellow_img, "rect": boss_yellow_img.get_rect(topleft=(200, 200)), "alive": True},
-        {"name": "レッドボス", "img": boss_red_img, "rect": boss_red_img.get_rect(topleft=(400, 200)), "alive": True},
-        {"name": "ブルーボス", "img": boss_white_img, "rect": boss_white_img.get_rect(topleft=(600, 180)), "alive": True},
-    ]
-
-    player_img = player_down_img
-    player_rect = player_img.get_rect(topleft=(465, 600)) # 初期位置
-    
-    # プレイヤーが移動できるY座標の上限を決定
-    if USE_MANUAL_TOP_LIMIT:
-        top_limit = MANUAL_TOP_Y
-    else:
-        top_limit = max(0, detect_top_walkable_y(bg_img) + TOP_LIMIT_OFFSET)
-
-    clock = pygame.time.Clock()
-    speed = 4
-
-    # --- メインループ (フィールド) ---
-    while True:
-        # --- 1. イベント処理 ---
-        for e in pygame.event.get():
-            if e.type == pygame.QUIT:
-                pygame.quit()
-                sys.exit()
-
-        # --- 2. ゲームロジック更新 ---
-        
-        # キー入力に基づくプレイヤーの移動
-        keys = pygame.key.get_pressed()
-        dx = dy = 0
-        if keys[pygame.K_LEFT]:
-            dx, player_img = -speed, player_left_img
-        elif keys[pygame.K_RIGHT]:
-            dx, player_img = speed, player_right_img
-        elif keys[pygame.K_UP]:
-            dy, player_img = -speed, player_down_img
-        elif keys[pygame.K_DOWN]:
-            dy, player_img = speed, player_down_img
-
-        player_rect.x += dx
-        player_rect.y += dy
-        
-        # プレイヤーが画面外に出ないように制限
-        player_rect.clamp_ip(bg_img.get_rect())
-        # プレイヤーが設定された上限より上に行かないように制限
-        if player_rect.top < top_limit:
-            player_rect.top = top_limit
-
-        # ボスとの当たり判定
-        for boss in bosses:
-            if boss["alive"] and player_rect.colliderect(boss["rect"]):
-                # 衝突したらバトルシーンへ移行
-                result = battle_scene(screen, boss["name"])
-                
-                # バトルシーン終了後、結果を表示
-                show_result(screen, result)
-                
-                if result == "win":
-                    boss["alive"] = False # 勝利したらボスを非表示に
-                    
-                # バトル終了後、プレイヤーを初期位置に戻す
-                player_rect.topleft = (465, 600)
-
-        # --- 3. 描画処理 ---
-        screen.blit(bg_img, (0, 0))
-        
-        # 生きているボスのみを描画
-        for boss in bosses:
-            if boss["alive"]:
-                screen.blit(boss["img"], boss["rect"])
-                
-        screen.blit(player_img, player_rect)
-        
-        pygame.display.flip()
-        
-        # フレームレート制御
-        clock.tick(60)
-
-
->>>>>>> 93ff9dc5
 if __name__ == "__main__":
     Game().run()