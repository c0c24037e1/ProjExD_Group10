import pygame
import sys
import os
<<<<<<< HEAD
import random
from typing import List, Tuple
=======
import time
>>>>>>> 3132133c

# 実行フォルダをスクリプトの場所に固定
os.chdir(os.path.dirname(os.path.abspath(__file__)))

<<<<<<< HEAD
=======
# ====== 定数設定 ======
>>>>>>> 3132133c
USE_MANUAL_TOP_LIMIT = False
MANUAL_TOP_Y = 150
TOP_LIMIT_OFFSET = -300

MODE_TITLE  = 0
MODE_SELECT = 1
MODE_PLAY   = 2
MODE_CLEAR  = 3


# ====== 関数群 ======
def detect_top_walkable_y(bg_surf: pygame.Surface) -> int:
<<<<<<< HEAD
=======
    """背景から歩行可能上限を自動検出"""
>>>>>>> 3132133c
    cx = bg_surf.get_rect().centerx
    h = bg_surf.get_height()
    sample_y = int(h * 0.65)
    floor_color = bg_surf.get_at((cx, sample_y))
<<<<<<< HEAD
    band = range(max(0, cx - 6), min(bg_surf.get_width(), cx + 7))
    for y in range(0, sample_y + 1):
        if any(bg_surf.get_at((x, y)) == floor_color for x in band):
            return y + 2
    return 2


def get_jp_font(size: int) -> pygame.font.Font:
    font_paths = ["C:/Windows/Fonts/msgothic.ttc", "C:/Windows/Fonts/meiryo.ttc"]
    for path in font_paths:
        if os.path.exists(path):
            return pygame.font.Font(path, size)
    return pygame.font.Font(None, size)


def draw_text(screen, text, x, y, size=28, color=(0, 0, 0)):
    font = get_jp_font(size)
    surf = font.render(text, True, color)
    screen.blit(surf, (x, y))


class FloatingNumber:
    def __init__(self, text: str, pos: Tuple[int, int], vy: float = -1.0, ttl: int = 60):
        self.text = text
        self.x, self.y = pos
        self.vy = vy
        self.ttl = ttl
        self.alpha = 255

    def update(self) -> bool:
        self.y += self.vy
        self.ttl -= 1
        if self.ttl < 20:
            self.alpha = int(255 * (self.ttl / 20))
        return self.ttl > 0

    def draw(self, screen):
        font = get_jp_font(36)
        surf = font.render(self.text, True, (255, 255, 0))
        surf.set_alpha(self.alpha)
        screen.blit(surf, (self.x, self.y))


class Player:
    def __init__(self, x: int, y: int):
        self.images = {
            "down": pygame.image.load("player_down.png").convert_alpha(),
            "left": pygame.image.load("player_side_left.png").convert_alpha(),
            "right": pygame.transform.flip(pygame.image.load("player_side_left.png"), True, False),
        }
        self.scale = 0.1
        self.images = {k: pygame.transform.scale(v, self.scaled_size(v)) for k, v in self.images.items()}
        self.image = self.images["down"]
        self.rect = self.image.get_rect(topleft=(x, y))

    def scaled_size(self, img: pygame.Surface):
        w, h = img.get_size()
        return int(w * self.scale), int(h * self.scale)
=======
    band = range(cx - 6, cx + 7)
    for y in range(0, sample_y + 1):
        is_floor_row = any(bg_surf.get_at((x, y)) == floor_color for x in band)
        if is_floor_row:
            return y + 2
    return 2


def scale_img(img: pygame.Surface, s: float) -> pygame.Surface:
    w, h = img.get_size()
    return pygame.transform.scale(img, (int(w * s), int(h * s)))


# ====== プレイヤー ======
class Player:
    def __init__(self, bg_rect: pygame.Rect):
        self.down_img = pygame.image.load("player_down.png").convert_alpha()
        self.left_img = pygame.image.load("player_side_left.png").convert_alpha()
        self.right_img = pygame.transform.flip(self.left_img, True, False)

        player_scale = 0.1
        pw, ph = self.down_img.get_size()
        new_size = (int(pw * player_scale), int(ph * player_scale))
        self.down_img  = pygame.transform.scale(self.down_img, new_size)
        self.left_img  = pygame.transform.scale(self.left_img, new_size)
        self.right_img = pygame.transform.scale(self.right_img, new_size)

        self.image = self.down_img
        self.rect = self.image.get_rect(topleft=(465, 600))
        self.bg_rect = bg_rect

    def update(self, keys, top_limit: int):
        dx = dy = 0
>>>>>>> 3132133c

    def move(self, keys, speed, top_limit, bounds):
        dx = dy = 0
        if keys[pygame.K_LEFT]:
<<<<<<< HEAD
            dx = -speed
            self.image = self.images["left"]
        elif keys[pygame.K_RIGHT]:
            dx = speed
            self.image = self.images["right"]
        elif keys[pygame.K_UP]:
            dy = -speed
            self.image = self.images["down"]
        elif keys[pygame.K_DOWN]:
            dy = speed
            self.image = self.images["down"]

        self.rect.x += dx
        self.rect.y += dy
        self.rect.clamp_ip(bounds)
        if self.rect.top < top_limit:
            self.rect.top = top_limit

    def draw(self, screen):
        screen.blit(self.image, self.rect)


class Boss:
    def __init__(self, name: str, img_path: str, type_: str, scale: float, x: int, y: int):
        self.name = name
        self.type = type_
        img = pygame.image.load(img_path).convert_alpha()
        w, h = img.get_size()
        self.image = pygame.transform.scale(img, (int(w * scale), int(h * scale)))
        self.rect = self.image.get_rect(topleft=(x, y))
        self.alive = True

    def draw(self, screen):
        if self.alive:
            screen.blit(self.image, self.rect)


def get_type_multiplier(move_type: str, target_type: str) -> float:
    advantage = {
        "ほのお": {"みず": 0.5, "くさ": 2.0, "でんき": 1.0},
        "みず": {"ほのお": 2.0, "でんき": 0.5, "くさ": 0.5},
        "でんき": {"みず": 2.0, "ほのお": 1.0, "くさ": 1.0},
        "くさ": {"みず": 2.0, "ほのお": 0.5, "でんき": 1.0},
        "ノーマル": {},
    }
    if move_type in advantage and target_type in advantage[move_type]:
        return advantage[move_type][target_type]
    return 1.0


def battle_scene(screen, enemy_name: str, enemy_type: str) -> str:
    W, H = 800, 600
    clock = pygame.time.Clock()
    pygame.display.set_mode((W, H))

    bg = pygame.transform.scale(pygame.image.load("battle_bg.png"), (W, H))
    player_img = pygame.transform.scale(pygame.image.load("player_poke.png"), (200, 200))
    enemy_img = pygame.transform.scale(pygame.image.load("enemy_poke.png"), (200, 200))
    player_rect = player_img.get_rect(bottomleft=(200, 550))
    enemy_rect = enemy_img.get_rect(topleft=(500, 150))

    player_hp, enemy_hp = 100, 100
    commands = [
        ("たいあたり", 10, "ノーマル"),
        ("かえんほうしゃ", 25, "ほのお"),
        ("ほうでん", 15, "でんき"),
        ("みずでっぽう", 20, "みず"),
    ]
    selected = 0
    turn = "player"
    message = f"{enemy_name} ({enemy_type}) が あらわれた！"
    floating: List[FloatingNumber] = []
    effect_text = None
    effect_timer = 0

    while True:
        for e in pygame.event.get():
            if e.type == pygame.QUIT:
                pygame.quit()
                sys.exit()
            elif e.type == pygame.KEYDOWN and turn == "player":
                if e.key == pygame.K_UP:
                    selected = (selected - 1) % len(commands)
                elif e.key == pygame.K_DOWN:
                    selected = (selected + 1) % len(commands)
                elif e.key == pygame.K_RETURN:
                    move, base_dmg, move_type = commands[selected]
                    mult = get_type_multiplier(move_type, enemy_type)
                    dmg = int(base_dmg * mult)
                    enemy_hp -= dmg
                    floating.append(FloatingNumber(str(dmg), enemy_rect.midtop))

                    if mult > 1:
                        effect_text = "こうかはばつぐんだ！"
                        effect_timer = 60  # 約1秒表示
                    elif mult < 1:
                        effect_text = "こうかはいまひとつだ…"
                        effect_timer = 60
                    else:
                        effect_text = None

                    message = f"{move}！ {dmg}ダメージ！"
                    if enemy_hp <= 0:
                        return "win"
                    turn = "enemy"

        if turn == "enemy":
            pygame.time.delay(600)
            dmg = random.randint(8, 22)
            player_hp -= dmg
            message = f"{enemy_name} の こうげき！ {dmg}ダメージ！"
            floating.append(FloatingNumber(str(dmg), player_rect.midtop))
            if player_hp <= 0:
                return "lose"
            turn = "player"

        floating = [f for f in floating if f.update()]

        temp = pygame.Surface((W, H))
        temp.blit(bg, (0, 0))
        temp.blit(player_img, player_rect)
        temp.blit(enemy_img, enemy_rect)
        pygame.draw.rect(temp, (255, 0, 0), (80, 340, max(0, player_hp * 2), 20))
        pygame.draw.rect(temp, (255, 0, 0), (500, 80, max(0, enemy_hp * 2), 20))
        draw_text(temp, message, 80, 420, 26)

        if turn == "player":
            for i, (cmd, _, t) in enumerate(commands):
                color = (255, 0, 0) if i == selected else (0, 0, 0)
                draw_text(temp, f"{cmd}（{t}）", 100, 450 + i * 30, 24, color)

        for f in floating:
            f.draw(temp)

        # 効果抜群・いまひとつ表示
        if effect_text:
            draw_text(temp, effect_text, 280, 250, 40, (255, 255, 0))
            effect_timer -= 1
            if effect_timer <= 0:
                effect_text = None

        screen.blit(temp, (0, 0))
        pygame.display.flip()
        clock.tick(60)


def show_result(screen, result: str):
    W, H = 800, 600
    pygame.display.set_mode((W, H))
    img = pygame.transform.scale(
        pygame.image.load("win.png" if result == "win" else "lose.png"), (W, H))
    clock = pygame.time.Clock()

    if result == "win":
        start = pygame.time.get_ticks()
        while pygame.time.get_ticks() - start < 3000:
            for e in pygame.event.get():
                if e.type == pygame.QUIT:
                    pygame.quit()
                    sys.exit()
            screen.blit(img, (0, 0))
            draw_text(screen, "WIN!", 350, 500, 40, (255, 255, 255))
            pygame.display.flip()
            clock.tick(30)
        return

    while True:
        for e in pygame.event.get():
            if e.type == pygame.QUIT:
                pygame.quit()
                sys.exit()
            elif e.type == pygame.KEYDOWN and e.key == pygame.K_RETURN:
                return
        screen.blit(img, (0, 0))
        draw_text(screen, "Enterで戻る", 300, 500, 30, (255, 255, 255))
        pygame.display.flip()
        clock.tick(30)


def main():
    pygame.init()
    pygame.display.set_mode((1, 1))
    bg = pygame.image.load("background.png").convert()
    bw, bh = bg.get_size()
    screen = pygame.display.set_mode((bw, bh))
    pygame.display.set_caption("ポケットコウカトン")

    player = Player(465, 600)
    bosses = [
        Boss("イエローボス", "boss_yellow.png", "でんき", 0.2, 200, 200),
        Boss("レッドボス", "boss_red.png", "ほのお", 0.2, 400, 200),
        Boss("ブルーボス", "boss_white.png", "みず", 0.18, 600, 180),
    ]

    top_limit = MANUAL_TOP_Y if USE_MANUAL_TOP_LIMIT else max(0, detect_top_walkable_y(bg) + TOP_LIMIT_OFFSET)
    clock = pygame.time.Clock()
    speed = 4

    while True:
        for e in pygame.event.get():
            if e.type == pygame.QUIT:
                pygame.quit()
                sys.exit()

        keys = pygame.key.get_pressed()
        player.move(keys, speed, top_limit, bg.get_rect())

        collided = next((b for b in bosses if b.alive and player.rect.colliderect(b.rect)), None)
        if collided:
            result = battle_scene(screen, collided.name, collided.type)
            show_result(screen, result)
            if result == "win":
                collided.alive = False
                show_result(screen, "win")
                pygame.quit()
                sys.exit()
            player.rect.topleft = (465, 600)

        screen.blit(bg, (0, 0))
        for b in bosses:
            b.draw(screen)
        player.draw(screen)
        pygame.display.flip()
        clock.tick(60)


=======
            dx = -4
            self.image = self.left_img
        elif keys[pygame.K_RIGHT]:
            dx = 4
            self.image = self.right_img
        elif keys[pygame.K_UP]:
            dy = -4
            self.image = self.down_img
        elif keys[pygame.K_DOWN]:
            dy = 4
            self.image = self.down_img

        self.rect.x += dx
        self.rect.y += dy
        self.rect.clamp_ip(self.bg_rect)
        if self.rect.top < top_limit:
            self.rect.top = top_limit

    def draw(self, screen: pygame.Surface):
        screen.blit(self.image, self.rect)


# ====== タマゴ ======
class Egg:
    def __init__(self, bg_rect: pygame.Rect):
        egg_img = pygame.image.load("egg.png").convert_alpha()
        egg_scale = 0.35
        ew, eh = egg_img.get_size()
        egg_img = pygame.transform.scale(egg_img, (int(ew * egg_scale), int(eh * egg_scale)))
        self.image = egg_img
        self.rect = self.image.get_rect(center=bg_rect.center)

    def draw(self, screen: pygame.Surface):
        screen.blit(self.image, self.rect)


# ====== 相棒 ======
class Partner:
    def __init__(self, name: str):
        img = pygame.image.load("3.png").convert_alpha()
        img = scale_img(img, 5)
        self.image = img
        self.name = name

    def draw_center(self, screen: pygame.Surface, center_pos):
        rect = self.image.get_rect(center=center_pos)
        screen.blit(self.image, rect)

    def draw_midbottom(self, screen: pygame.Surface, midbottom_pos):
        rect = self.image.get_rect()
        rect.midbottom = midbottom_pos
        screen.blit(self.image, rect)


# ====== ボス ======
class BossGroup:
    def __init__(self):
        yellow = pygame.image.load("boss_yellow.png").convert_alpha()
        red    = pygame.image.load("boss_red.png").convert_alpha()
        white  = pygame.image.load("boss_white.png").convert_alpha()

        self.yellow_img = scale_img(yellow, 0.2)
        self.red_img    = scale_img(red,    0.2)
        self.white_img  = scale_img(white,  0.18)

        self.yellow_rect = self.yellow_img.get_rect(topleft=(200, 200))
        self.red_rect    = self.red_img.get_rect(topleft=(400, 200))
        self.white_rect  = self.white_img.get_rect(topleft=(600, 180))

    def draw(self, screen: pygame.Surface):
        screen.blit(self.yellow_img, self.yellow_rect)
        screen.blit(self.red_img,    self.red_rect)
        screen.blit(self.white_img,  self.white_rect)


# ====== ふれあいシーン ======
class PetScene:
    def __init__(self, folder: str, screen: pygame.Surface):
        self.screen = screen
        self.folder = folder
        self.state = "normal"
        self.last_q_press_time = 0
        self.action_start_time = 0
        self.font = pygame.font.SysFont("meiryo", 28)

        self.images = {
            "normal": pygame.image.load(os.path.join(folder, "1.png")).convert_alpha(),
            "pet": pygame.image.load(os.path.join(folder, "9.png")).convert_alpha(),
            "hit": pygame.image.load(os.path.join(folder, "7.png")).convert_alpha(),
            "hit_strong": pygame.image.load(os.path.join(folder, "8.png")).convert_alpha(),
        }

    def handle_event(self, event):
        if event.type == pygame.KEYDOWN:
            if event.key == pygame.K_a:
                self.state = "pet"
                self.action_start_time = time.time()
            elif event.key == pygame.K_q:
                now = time.time()
                if now - self.last_q_press_time < 0.4:
                    self.state = "hit_strong"
                else:
                    self.state = "hit"
                self.last_q_press_time = now
                self.action_start_time = now

    def update(self):
        if self.state != "normal" and time.time() - self.action_start_time > 3:
            self.state = "normal"

    def draw(self):
        screen = self.screen
        screen.fill((255, 200, 220))
        sw, sh = screen.get_size()
        pet_img = self.images[self.state]
        ih, iw = pet_img.get_height(), pet_img.get_width()
        scale_factor = (sh * 0.6) / ih
        scaled = pygame.transform.scale(pet_img, (int(iw * scale_factor), int(ih * scale_factor)))
        rect = scaled.get_rect(center=(sw // 2, sh // 2))
        screen.blit(scaled, rect)
        msg1 = self.font.render("A：なでる", True, (100, 0, 50))
        msg2 = self.font.render("Q：なぐる（連打で強）", True, (100, 0, 50))
        msg3 = self.font.render("F：もどる", True, (100, 0, 50))
        screen.blit(msg1, (sw - msg1.get_width() - 20, 20))
        screen.blit(msg2, (sw - msg2.get_width() - 20, 60))
        screen.blit(msg3, (sw - msg3.get_width() - 20, 100))


# ====== ゲーム全体 ======
class Game:
    def __init__(self):
        pygame.init()
        self.screen = pygame.display.set_mode((800, 600))
        pygame.display.set_caption("ポケットコウカトン")
        self.clock = pygame.time.Clock()

        # 状態
        self.mode = MODE_TITLE
        self.egg_phase = 0
        self.pink_mode = False

        # フォント
        self.font_big   = pygame.font.Font(None, 64)
        self.font_mid   = pygame.font.Font(None, 40)
        self.font_small = pygame.font.Font(None, 28)

        # 背景
        self.bg_img = pygame.image.load("background.png").convert()
        self.bg_rect = self.bg_img.get_rect()

        # 各キャラ
        self.player = Player(self.bg_rect)
        self.egg = Egg(self.bg_rect)
        self.partner = Partner("Koukaton")
        self.bosses = BossGroup()
        self.pet_scene = PetScene("こうかとん", self.screen)

        # 上限判定
        if USE_MANUAL_TOP_LIMIT:
            self.top_limit = MANUAL_TOP_Y
        else:
            auto_top = detect_top_walkable_y(self.bg_img)
            self.top_limit = max(0, auto_top + TOP_LIMIT_OFFSET)

    def run(self):
        while True:
            self.handle_events()
            if self.pink_mode:
                self.pet_scene.update()
                self.pet_scene.draw()
            else:
                self.update()
                self.draw()
            pygame.display.flip()
            self.clock.tick(60)

    def handle_events(self):
        for event in pygame.event.get():
            if event.type == pygame.QUIT:
                pygame.quit()
                sys.exit()

            if event.type == pygame.KEYDOWN:
                if event.key == pygame.K_f:
                    self.pink_mode = not self.pink_mode
                    continue

                if self.pink_mode:
                    self.pet_scene.handle_event(event)
                    continue

                if self.mode == MODE_TITLE:
                    if event.key == pygame.K_RETURN:
                        self.mode = MODE_SELECT

                elif self.mode == MODE_SELECT:
                    if event.key == pygame.K_RETURN:
                        if self.egg_phase == 0:
                            self.egg_phase = 1
                        else:
                            self.mode = MODE_PLAY

                elif self.mode == MODE_PLAY:
                    if event.key == pygame.K_c:
                        self.mode = MODE_CLEAR

                elif self.mode == MODE_CLEAR:
                    if event.key == pygame.K_RETURN:
                        pygame.quit()
                        sys.exit()

    def update(self):
        if self.mode == MODE_PLAY:
            keys = pygame.key.get_pressed()
            self.player.update(keys, self.top_limit)

    def draw(self):
        if self.mode == MODE_TITLE:
            self.draw_title()
        elif self.mode == MODE_SELECT:
            self.draw_select()
        elif self.mode == MODE_PLAY:
            self.draw_play()
        elif self.mode == MODE_CLEAR:
            self.draw_clear()

    def draw_title(self):
        self.screen.fill((0, 0, 0))
        t1 = self.font_big.render("The Chamber of Beginnings", True, (255, 255, 0))
        t2 = self.font_mid.render("Press ENTER", True, (255, 255, 255))
        t3 = self.font_small.render("A mysterious egg awaits...", True, (180, 180, 180))
        cx = self.bg_rect.centerx
        self.screen.blit(t1, (cx - t1.get_width()//2, 200))
        self.screen.blit(t2, (cx - t2.get_width()//2, 280))
        self.screen.blit(t3, (cx - t3.get_width()//2, 330))

    def draw_select(self):
        self.screen.fill((10, 10, 30))
        cx, cy = self.bg_rect.center
        if self.egg_phase == 0:
            title = self.font_mid.render("A mysterious egg appeared...", True, (255, 255, 255))
            self.screen.blit(title, (cx - title.get_width()//2, 80))
            self.egg.draw(self.screen)
            guide = self.font_small.render("Press ENTER to hatch the egg!", True, (255, 255, 255))
            self.screen.blit(guide, (cx - guide.get_width()//2, self.bg_rect.height - 100))
        else:
            title = self.font_mid.render("The egg hatched!", True, (255, 255, 255))
            self.screen.blit(title, (cx - title.get_width()//2, 60))
            sub = self.font_small.render(f"Your partner is {self.partner.name}.", True, (255, 215, 0))
            self.screen.blit(sub, (cx - sub.get_width()//2, 110))
            self.partner.draw_center(self.screen, (cx, cy + 40))
            guide = self.font_small.render("Press ENTER to start your journey!", True, (255, 255, 255))
            self.screen.blit(guide, (cx - guide.get_width()//2, self.bg_rect.height - 100))

    def draw_play(self):
        self.screen.blit(self.bg_img, (0, 0))
        self.bosses.draw(self.screen)
        self.player.draw(self.screen)
        info = self.font_small.render("Press F for Pet Mode / C for Clear", True, (255, 255, 0))
        self.screen.blit(info, (10, 10))

    def draw_clear(self):
        self.screen.fill((20, 80, 90))
        cx, cy = self.bg_rect.center
        pygame.draw.polygon(self.screen, (255, 255, 255), [(cx - 80, 0), (cx - 20, 0), (cx + 40, cy)])
        pygame.draw.polygon(self.screen, (255, 255, 255), [(cx + 80, 0), (cx + 20, 0), (cx - 40, cy)])
        star_color = (255, 255, 200)
        for (sx, sy) in [(200,200),(300,150),(500,180),(600,240),(250,260),(450,120)]:
            pygame.draw.circle(self.screen, star_color, (sx, sy), 4)
            pygame.draw.circle(self.screen, star_color, (sx+8, sy+4), 2)
        line_top = self.font_big.render("You are the Champion.", True, (255, 215, 0))
        self.screen.blit(line_top, (cx - line_top.get_width()//2, 80))
        line_name = self.font_small.render(f"Your partner is {self.partner.name}!", True, (255, 255, 255))
        self.screen.blit(line_name, (cx - line_name.get_width()//2, 130))
        party_y = cy + 40
        self.partner.draw_midbottom(self.screen, (cx - 80, party_y))
        hero_rect = self.player.image.get_rect()
        hero_rect.midbottom = (cx + 40, party_y)
        self.screen.blit(self.player.image, hero_rect)
        line_press = self.font_mid.render("Press ENTER to finish", True, (255, 255, 255))
        self.screen.blit(line_press, (cx - line_press.get_width()//2, party_y + 40))


# ===== 実行部分 =====
>>>>>>> 3132133c
if __name__ == "__main__":
    Game().run()<|MERGE_RESOLUTION|>--- conflicted
+++ resolved
@@ -1,20 +1,14 @@
 import pygame
 import sys
 import os
-<<<<<<< HEAD
+import time
 import random
-from typing import List, Tuple
-=======
-import time
->>>>>>> 3132133c
+from typing import Tuple, List
 
 # 実行フォルダをスクリプトの場所に固定
 os.chdir(os.path.dirname(os.path.abspath(__file__)))
 
-<<<<<<< HEAD
-=======
 # ====== 定数設定 ======
->>>>>>> 3132133c
 USE_MANUAL_TOP_LIMIT = False
 MANUAL_TOP_Y = 150
 TOP_LIMIT_OFFSET = -300
@@ -24,39 +18,58 @@
 MODE_PLAY   = 2
 MODE_CLEAR  = 3
 
-
-# ====== 関数群 ======
+WINDOW_W, WINDOW_H = 800, 600
+
+# 必要画像（同フォルダ想定）
+# - 背景: background.png
+# - プレイヤー: player_down.png, player_side_left.png
+# - タマゴ: egg.png
+# - 相棒: 3.png
+# - ペットモード用: こうかとん/1.png, 7.png, 8.png, 9.png
+# - ボス: boss_yellow.png, boss_red.png, boss_white.png
+# - バトル背景: battle_bg.png
+# - バトル用プレイヤー/敵シルエット: player_poke.png, enemy_poke.png
+# - 勝敗演出: win.png, lose.png
+
+# ====== ユーティリティ ======
+def get_jp_font(size: int) -> pygame.font.Font:
+    # Windowsのメジャー日本語フォントを順に当てる。なければデフォルト。
+    font_paths = [
+        "C:/Windows/Fonts/meiryo.ttc",
+        "C:/Windows/Fonts/msgothic.ttc",
+        "C:/Windows/Fonts/yugothb.ttf",
+        "C:/Windows/Fonts/yugothm.ttf",
+    ]
+    for path in font_paths:
+        if os.path.exists(path):
+            try:
+                return pygame.font.Font(path, size)
+            except Exception:
+                pass
+    return pygame.font.Font(None, size)
+
+def draw_text(surface, text, x, y, size=28, color=(0, 0, 0)):
+    font = get_jp_font(size)
+    surf = font.render(text, True, color)
+    surface.blit(surf, (x, y))
+
+def scale_img(img: pygame.Surface, s: float) -> pygame.Surface:
+    w, h = img.get_size()
+    return pygame.transform.scale(img, (int(w * s), int(h * s)))
+
 def detect_top_walkable_y(bg_surf: pygame.Surface) -> int:
-<<<<<<< HEAD
-=======
-    """背景から歩行可能上限を自動検出"""
->>>>>>> 3132133c
+    """背景から歩行可能上限を自動検出（中央帯の同色行を走査）"""
     cx = bg_surf.get_rect().centerx
-    h = bg_surf.get_height()
+    w, h = bg_surf.get_width(), bg_surf.get_height()
     sample_y = int(h * 0.65)
-    floor_color = bg_surf.get_at((cx, sample_y))
-<<<<<<< HEAD
-    band = range(max(0, cx - 6), min(bg_surf.get_width(), cx + 7))
+    floor_color = bg_surf.get_at((min(max(cx, 0), w - 1), min(max(sample_y, 0), h - 1)))
+    band = range(max(0, cx - 6), min(w, cx + 7))
     for y in range(0, sample_y + 1):
         if any(bg_surf.get_at((x, y)) == floor_color for x in band):
             return y + 2
     return 2
 
-
-def get_jp_font(size: int) -> pygame.font.Font:
-    font_paths = ["C:/Windows/Fonts/msgothic.ttc", "C:/Windows/Fonts/meiryo.ttc"]
-    for path in font_paths:
-        if os.path.exists(path):
-            return pygame.font.Font(path, size)
-    return pygame.font.Font(None, size)
-
-
-def draw_text(screen, text, x, y, size=28, color=(0, 0, 0)):
-    font = get_jp_font(size)
-    surf = font.render(text, True, color)
-    screen.blit(surf, (x, y))
-
-
+# ====== ダメージ浮遊テキスト ======
 class FloatingNumber:
     def __init__(self, text: str, pos: Tuple[int, int], vy: float = -1.0, ttl: int = 60):
         self.text = text
@@ -78,36 +91,6 @@
         surf.set_alpha(self.alpha)
         screen.blit(surf, (self.x, self.y))
 
-
-class Player:
-    def __init__(self, x: int, y: int):
-        self.images = {
-            "down": pygame.image.load("player_down.png").convert_alpha(),
-            "left": pygame.image.load("player_side_left.png").convert_alpha(),
-            "right": pygame.transform.flip(pygame.image.load("player_side_left.png"), True, False),
-        }
-        self.scale = 0.1
-        self.images = {k: pygame.transform.scale(v, self.scaled_size(v)) for k, v in self.images.items()}
-        self.image = self.images["down"]
-        self.rect = self.image.get_rect(topleft=(x, y))
-
-    def scaled_size(self, img: pygame.Surface):
-        w, h = img.get_size()
-        return int(w * self.scale), int(h * self.scale)
-=======
-    band = range(cx - 6, cx + 7)
-    for y in range(0, sample_y + 1):
-        is_floor_row = any(bg_surf.get_at((x, y)) == floor_color for x in band)
-        if is_floor_row:
-            return y + 2
-    return 2
-
-
-def scale_img(img: pygame.Surface, s: float) -> pygame.Surface:
-    w, h = img.get_size()
-    return pygame.transform.scale(img, (int(w * s), int(h * s)))
-
-
 # ====== プレイヤー ======
 class Player:
     def __init__(self, bg_rect: pygame.Rect):
@@ -128,49 +111,146 @@
 
     def update(self, keys, top_limit: int):
         dx = dy = 0
->>>>>>> 3132133c
-
-    def move(self, keys, speed, top_limit, bounds):
-        dx = dy = 0
+        speed = 4
         if keys[pygame.K_LEFT]:
-<<<<<<< HEAD
             dx = -speed
-            self.image = self.images["left"]
+            self.image = self.left_img
         elif keys[pygame.K_RIGHT]:
             dx = speed
-            self.image = self.images["right"]
+            self.image = self.right_img
         elif keys[pygame.K_UP]:
             dy = -speed
-            self.image = self.images["down"]
+            self.image = self.down_img
         elif keys[pygame.K_DOWN]:
             dy = speed
-            self.image = self.images["down"]
+            self.image = self.down_img
 
         self.rect.x += dx
         self.rect.y += dy
-        self.rect.clamp_ip(bounds)
+        self.rect.clamp_ip(self.bg_rect)
         if self.rect.top < top_limit:
             self.rect.top = top_limit
 
-    def draw(self, screen):
+    def draw(self, screen: pygame.Surface):
         screen.blit(self.image, self.rect)
 
-
+# ====== タマゴ ======
+class Egg:
+    def __init__(self, bg_rect: pygame.Rect):
+        egg_img = pygame.image.load("egg.png").convert_alpha()
+        egg_scale = 0.35
+        ew, eh = egg_img.get_size()
+        egg_img = pygame.transform.scale(egg_img, (int(ew * egg_scale), int(eh * egg_scale)))
+        self.image = egg_img
+        self.rect = self.image.get_rect(center=bg_rect.center)
+
+    def draw(self, screen: pygame.Surface):
+        screen.blit(self.image, self.rect)
+
+# ====== 相棒（セレクト/クリア演出用） ======
+class Partner:
+    def __init__(self, name: str):
+        img = pygame.image.load("3.png").convert_alpha()
+        img = scale_img(img, 5)
+        self.image = img
+        self.name = name
+
+    def draw_center(self, screen: pygame.Surface, center_pos):
+        rect = self.image.get_rect(center=center_pos)
+        screen.blit(self.image, rect)
+
+    def draw_midbottom(self, screen: pygame.Surface, midbottom_pos):
+        rect = self.image.get_rect()
+        rect.midbottom = midbottom_pos
+        screen.blit(self.image, rect)
+
+# ====== ボス ======
 class Boss:
     def __init__(self, name: str, img_path: str, type_: str, scale: float, x: int, y: int):
         self.name = name
         self.type = type_
         img = pygame.image.load(img_path).convert_alpha()
-        w, h = img.get_size()
-        self.image = pygame.transform.scale(img, (int(w * scale), int(h * scale)))
+        self.image = scale_img(img, scale)
         self.rect = self.image.get_rect(topleft=(x, y))
         self.alive = True
 
-    def draw(self, screen):
+    def draw(self, screen: pygame.Surface):
         if self.alive:
             screen.blit(self.image, self.rect)
 
-
+class BossGroup:
+    def __init__(self):
+        self.bosses: List[Boss] = [
+            Boss("イエローボス", "boss_yellow.png", "でんき", 0.2, 200, 200),
+            Boss("レッドボス",   "boss_red.png",    "ほのお", 0.2, 400, 200),
+            Boss("ブルーボス",   "boss_white.png",  "みず",   0.18, 600, 180),
+        ]
+
+    def draw(self, screen: pygame.Surface):
+        for b in self.bosses:
+            b.draw(screen)
+
+    def alive_collision_with(self, rect: pygame.Rect):
+        for b in self.bosses:
+            if b.alive and rect.colliderect(b.rect):
+                return b
+        return None
+
+    def any_alive(self) -> bool:
+        return any(b.alive for b in self.bosses)
+
+# ====== ペット（ふれあい）シーン ======
+class PetScene:
+    def __init__(self, folder: str, screen: pygame.Surface):
+        self.screen = screen
+        self.folder = folder
+        self.state = "normal"
+        self.last_q_press_time = 0
+        self.action_start_time = 0
+        self.font = get_jp_font(28)
+        self.images = {
+            "normal": pygame.image.load(os.path.join(folder, "1.png")).convert_alpha(),
+            "pet": pygame.image.load(os.path.join(folder, "9.png")).convert_alpha(),
+            "hit": pygame.image.load(os.path.join(folder, "7.png")).convert_alpha(),
+            "hit_strong": pygame.image.load(os.path.join(folder, "8.png")).convert_alpha(),
+        }
+
+    def handle_event(self, event):
+        if event.type == pygame.KEYDOWN:
+            if event.key == pygame.K_a:
+                self.state = "pet"
+                self.action_start_time = time.time()
+            elif event.key == pygame.K_q:
+                now = time.time()
+                if now - self.last_q_press_time < 0.4:
+                    self.state = "hit_strong"
+                else:
+                    self.state = "hit"
+                self.last_q_press_time = now
+                self.action_start_time = now
+
+    def update(self):
+        if self.state != "normal" and time.time() - self.action_start_time > 3:
+            self.state = "normal"
+
+    def draw(self):
+        screen = self.screen
+        screen.fill((255, 200, 220))
+        sw, sh = screen.get_size()
+        pet_img = self.images[self.state]
+        ih, iw = pet_img.get_height(), pet_img.get_width()
+        scale_factor = (sh * 0.6) / ih
+        scaled = pygame.transform.scale(pet_img, (int(iw * scale_factor), int(ih * scale_factor)))
+        rect = scaled.get_rect(center=(sw // 2, sh // 2))
+        screen.blit(scaled, rect)
+        msg1 = self.font.render("A：なでる", True, (100, 0, 50))
+        msg2 = self.font.render("Q：なぐる（連打で強）", True, (100, 0, 50))
+        msg3 = self.font.render("F：もどる", True, (100, 0, 50))
+        screen.blit(msg1, (sw - msg1.get_width() - 20, 20))
+        screen.blit(msg2, (sw - msg2.get_width() - 20, 60))
+        screen.blit(msg3, (sw - msg3.get_width() - 20, 100))
+
+# ====== バトル相性 ======
 def get_type_multiplier(move_type: str, target_type: str) -> float:
     advantage = {
         "ほのお": {"みず": 0.5, "くさ": 2.0, "でんき": 1.0},
@@ -183,17 +263,17 @@
         return advantage[move_type][target_type]
     return 1.0
 
-
+# ====== バトルシーン ======
 def battle_scene(screen, enemy_name: str, enemy_type: str) -> str:
-    W, H = 800, 600
+    W, H = screen.get_size()
     clock = pygame.time.Clock()
-    pygame.display.set_mode((W, H))
-
+
+    # バトル画面素材
     bg = pygame.transform.scale(pygame.image.load("battle_bg.png"), (W, H))
     player_img = pygame.transform.scale(pygame.image.load("player_poke.png"), (200, 200))
     enemy_img = pygame.transform.scale(pygame.image.load("enemy_poke.png"), (200, 200))
-    player_rect = player_img.get_rect(bottomleft=(200, 550))
-    enemy_rect = enemy_img.get_rect(topleft=(500, 150))
+    player_rect = player_img.get_rect(bottomleft=(200, H - 50))
+    enemy_rect = enemy_img.get_rect(topleft=(W - 300, 120))
 
     player_hp, enemy_hp = 100, 100
     commands = [
@@ -204,7 +284,7 @@
     ]
     selected = 0
     turn = "player"
-    message = f"{enemy_name} ({enemy_type}) が あらわれた！"
+    message = f"{enemy_name}（{enemy_type}） が あらわれた！"
     floating: List[FloatingNumber] = []
     effect_text = None
     effect_timer = 0
@@ -228,7 +308,7 @@
 
                     if mult > 1:
                         effect_text = "こうかはばつぐんだ！"
-                        effect_timer = 60  # 約1秒表示
+                        effect_timer = 60
                     elif mult < 1:
                         effect_text = "こうかはいまひとつだ…"
                         effect_timer = 60
@@ -252,25 +332,32 @@
 
         floating = [f for f in floating if f.update()]
 
-        temp = pygame.Surface((W, H))
+        # 描画
+        temp = pygame.Surface((W, H)).convert_alpha()
         temp.blit(bg, (0, 0))
         temp.blit(player_img, player_rect)
         temp.blit(enemy_img, enemy_rect)
-        pygame.draw.rect(temp, (255, 0, 0), (80, 340, max(0, player_hp * 2), 20))
-        pygame.draw.rect(temp, (255, 0, 0), (500, 80, max(0, enemy_hp * 2), 20))
-        draw_text(temp, message, 80, 420, 26)
-
+
+        # HPバー
+        pygame.draw.rect(temp, (255, 0, 0), (80, H - 260, max(0, player_hp * 2), 20))
+        pygame.draw.rect(temp, (255, 0, 0), (W - 300, 80, max(0, enemy_hp * 2), 20))
+
+        # メッセージ
+        draw_text(temp, message, 80, H - 180, 26)
+
+        # コマンド
         if turn == "player":
             for i, (cmd, _, t) in enumerate(commands):
                 color = (255, 0, 0) if i == selected else (0, 0, 0)
-                draw_text(temp, f"{cmd}（{t}）", 100, 450 + i * 30, 24, color)
-
+                draw_text(temp, f"{cmd}（{t}）", 100, H - 150 + i * 28, 24, color)
+
+        # 浮遊ダメージ
         for f in floating:
             f.draw(temp)
 
         # 効果抜群・いまひとつ表示
         if effect_text:
-            draw_text(temp, effect_text, 280, 250, 40, (255, 255, 0))
+            draw_text(temp, effect_text, W // 2 - 140, 140, 40, (255, 255, 0))
             effect_timer -= 1
             if effect_timer <= 0:
                 effect_text = None
@@ -279,27 +366,27 @@
         pygame.display.flip()
         clock.tick(60)
 
-
+# ====== 勝敗演出 ======
 def show_result(screen, result: str):
-    W, H = 800, 600
-    pygame.display.set_mode((W, H))
+    W, H = screen.get_size()
     img = pygame.transform.scale(
         pygame.image.load("win.png" if result == "win" else "lose.png"), (W, H))
     clock = pygame.time.Clock()
 
     if result == "win":
         start = pygame.time.get_ticks()
-        while pygame.time.get_ticks() - start < 3000:
+        while pygame.time.get_ticks() - start < 2000:
             for e in pygame.event.get():
                 if e.type == pygame.QUIT:
                     pygame.quit()
                     sys.exit()
             screen.blit(img, (0, 0))
-            draw_text(screen, "WIN!", 350, 500, 40, (255, 255, 255))
+            draw_text(screen, "WIN!", W//2 - 60, H - 100, 40, (255, 255, 255))
             pygame.display.flip()
             clock.tick(30)
         return
 
+    # lose時はEnterで戻る
     while True:
         for e in pygame.event.get():
             if e.type == pygame.QUIT:
@@ -308,192 +395,15 @@
             elif e.type == pygame.KEYDOWN and e.key == pygame.K_RETURN:
                 return
         screen.blit(img, (0, 0))
-        draw_text(screen, "Enterで戻る", 300, 500, 30, (255, 255, 255))
+        draw_text(screen, "Enterで戻る", W//2 - 100, H - 100, 30, (255, 255, 255))
         pygame.display.flip()
         clock.tick(30)
-
-
-def main():
-    pygame.init()
-    pygame.display.set_mode((1, 1))
-    bg = pygame.image.load("background.png").convert()
-    bw, bh = bg.get_size()
-    screen = pygame.display.set_mode((bw, bh))
-    pygame.display.set_caption("ポケットコウカトン")
-
-    player = Player(465, 600)
-    bosses = [
-        Boss("イエローボス", "boss_yellow.png", "でんき", 0.2, 200, 200),
-        Boss("レッドボス", "boss_red.png", "ほのお", 0.2, 400, 200),
-        Boss("ブルーボス", "boss_white.png", "みず", 0.18, 600, 180),
-    ]
-
-    top_limit = MANUAL_TOP_Y if USE_MANUAL_TOP_LIMIT else max(0, detect_top_walkable_y(bg) + TOP_LIMIT_OFFSET)
-    clock = pygame.time.Clock()
-    speed = 4
-
-    while True:
-        for e in pygame.event.get():
-            if e.type == pygame.QUIT:
-                pygame.quit()
-                sys.exit()
-
-        keys = pygame.key.get_pressed()
-        player.move(keys, speed, top_limit, bg.get_rect())
-
-        collided = next((b for b in bosses if b.alive and player.rect.colliderect(b.rect)), None)
-        if collided:
-            result = battle_scene(screen, collided.name, collided.type)
-            show_result(screen, result)
-            if result == "win":
-                collided.alive = False
-                show_result(screen, "win")
-                pygame.quit()
-                sys.exit()
-            player.rect.topleft = (465, 600)
-
-        screen.blit(bg, (0, 0))
-        for b in bosses:
-            b.draw(screen)
-        player.draw(screen)
-        pygame.display.flip()
-        clock.tick(60)
-
-
-=======
-            dx = -4
-            self.image = self.left_img
-        elif keys[pygame.K_RIGHT]:
-            dx = 4
-            self.image = self.right_img
-        elif keys[pygame.K_UP]:
-            dy = -4
-            self.image = self.down_img
-        elif keys[pygame.K_DOWN]:
-            dy = 4
-            self.image = self.down_img
-
-        self.rect.x += dx
-        self.rect.y += dy
-        self.rect.clamp_ip(self.bg_rect)
-        if self.rect.top < top_limit:
-            self.rect.top = top_limit
-
-    def draw(self, screen: pygame.Surface):
-        screen.blit(self.image, self.rect)
-
-
-# ====== タマゴ ======
-class Egg:
-    def __init__(self, bg_rect: pygame.Rect):
-        egg_img = pygame.image.load("egg.png").convert_alpha()
-        egg_scale = 0.35
-        ew, eh = egg_img.get_size()
-        egg_img = pygame.transform.scale(egg_img, (int(ew * egg_scale), int(eh * egg_scale)))
-        self.image = egg_img
-        self.rect = self.image.get_rect(center=bg_rect.center)
-
-    def draw(self, screen: pygame.Surface):
-        screen.blit(self.image, self.rect)
-
-
-# ====== 相棒 ======
-class Partner:
-    def __init__(self, name: str):
-        img = pygame.image.load("3.png").convert_alpha()
-        img = scale_img(img, 5)
-        self.image = img
-        self.name = name
-
-    def draw_center(self, screen: pygame.Surface, center_pos):
-        rect = self.image.get_rect(center=center_pos)
-        screen.blit(self.image, rect)
-
-    def draw_midbottom(self, screen: pygame.Surface, midbottom_pos):
-        rect = self.image.get_rect()
-        rect.midbottom = midbottom_pos
-        screen.blit(self.image, rect)
-
-
-# ====== ボス ======
-class BossGroup:
-    def __init__(self):
-        yellow = pygame.image.load("boss_yellow.png").convert_alpha()
-        red    = pygame.image.load("boss_red.png").convert_alpha()
-        white  = pygame.image.load("boss_white.png").convert_alpha()
-
-        self.yellow_img = scale_img(yellow, 0.2)
-        self.red_img    = scale_img(red,    0.2)
-        self.white_img  = scale_img(white,  0.18)
-
-        self.yellow_rect = self.yellow_img.get_rect(topleft=(200, 200))
-        self.red_rect    = self.red_img.get_rect(topleft=(400, 200))
-        self.white_rect  = self.white_img.get_rect(topleft=(600, 180))
-
-    def draw(self, screen: pygame.Surface):
-        screen.blit(self.yellow_img, self.yellow_rect)
-        screen.blit(self.red_img,    self.red_rect)
-        screen.blit(self.white_img,  self.white_rect)
-
-
-# ====== ふれあいシーン ======
-class PetScene:
-    def __init__(self, folder: str, screen: pygame.Surface):
-        self.screen = screen
-        self.folder = folder
-        self.state = "normal"
-        self.last_q_press_time = 0
-        self.action_start_time = 0
-        self.font = pygame.font.SysFont("meiryo", 28)
-
-        self.images = {
-            "normal": pygame.image.load(os.path.join(folder, "1.png")).convert_alpha(),
-            "pet": pygame.image.load(os.path.join(folder, "9.png")).convert_alpha(),
-            "hit": pygame.image.load(os.path.join(folder, "7.png")).convert_alpha(),
-            "hit_strong": pygame.image.load(os.path.join(folder, "8.png")).convert_alpha(),
-        }
-
-    def handle_event(self, event):
-        if event.type == pygame.KEYDOWN:
-            if event.key == pygame.K_a:
-                self.state = "pet"
-                self.action_start_time = time.time()
-            elif event.key == pygame.K_q:
-                now = time.time()
-                if now - self.last_q_press_time < 0.4:
-                    self.state = "hit_strong"
-                else:
-                    self.state = "hit"
-                self.last_q_press_time = now
-                self.action_start_time = now
-
-    def update(self):
-        if self.state != "normal" and time.time() - self.action_start_time > 3:
-            self.state = "normal"
-
-    def draw(self):
-        screen = self.screen
-        screen.fill((255, 200, 220))
-        sw, sh = screen.get_size()
-        pet_img = self.images[self.state]
-        ih, iw = pet_img.get_height(), pet_img.get_width()
-        scale_factor = (sh * 0.6) / ih
-        scaled = pygame.transform.scale(pet_img, (int(iw * scale_factor), int(ih * scale_factor)))
-        rect = scaled.get_rect(center=(sw // 2, sh // 2))
-        screen.blit(scaled, rect)
-        msg1 = self.font.render("A：なでる", True, (100, 0, 50))
-        msg2 = self.font.render("Q：なぐる（連打で強）", True, (100, 0, 50))
-        msg3 = self.font.render("F：もどる", True, (100, 0, 50))
-        screen.blit(msg1, (sw - msg1.get_width() - 20, 20))
-        screen.blit(msg2, (sw - msg2.get_width() - 20, 60))
-        screen.blit(msg3, (sw - msg3.get_width() - 20, 100))
-
 
 # ====== ゲーム全体 ======
 class Game:
     def __init__(self):
         pygame.init()
-        self.screen = pygame.display.set_mode((800, 600))
+        self.screen = pygame.display.set_mode((WINDOW_W, WINDOW_H))
         pygame.display.set_caption("ポケットコウカトン")
         self.clock = pygame.time.Clock()
 
@@ -502,16 +412,11 @@
         self.egg_phase = 0
         self.pink_mode = False
 
-        # フォント
-        self.font_big   = pygame.font.Font(None, 64)
-        self.font_mid   = pygame.font.Font(None, 40)
-        self.font_small = pygame.font.Font(None, 28)
-
         # 背景
         self.bg_img = pygame.image.load("background.png").convert()
         self.bg_rect = self.bg_img.get_rect()
 
-        # 各キャラ
+        # 各キャラ/シーン
         self.player = Player(self.bg_rect)
         self.egg = Egg(self.bg_rect)
         self.partner = Partner("Koukaton")
@@ -544,14 +449,17 @@
                 sys.exit()
 
             if event.type == pygame.KEYDOWN:
+                # ペットモード切替（どのモードからでも）
                 if event.key == pygame.K_f:
                     self.pink_mode = not self.pink_mode
                     continue
 
+                # ペットモード中の操作
                 if self.pink_mode:
                     self.pet_scene.handle_event(event)
                     continue
 
+                # 各モードのハンドリング
                 if self.mode == MODE_TITLE:
                     if event.key == pygame.K_RETURN:
                         self.mode = MODE_SELECT
@@ -559,13 +467,9 @@
                 elif self.mode == MODE_SELECT:
                     if event.key == pygame.K_RETURN:
                         if self.egg_phase == 0:
-                            self.egg_phase = 1
+                            self.egg_phase = 1  # 孵化
                         else:
                             self.mode = MODE_PLAY
-
-                elif self.mode == MODE_PLAY:
-                    if event.key == pygame.K_c:
-                        self.mode = MODE_CLEAR
 
                 elif self.mode == MODE_CLEAR:
                     if event.key == pygame.K_RETURN:
@@ -576,6 +480,19 @@
         if self.mode == MODE_PLAY:
             keys = pygame.key.get_pressed()
             self.player.update(keys, self.top_limit)
+
+            # ボス衝突でバトル開始
+            collided = self.bosses.alive_collision_with(self.player.rect)
+            if collided:
+                result = battle_scene(self.screen, collided.name, collided.type)
+                show_result(self.screen, result)
+                if result == "win":
+                    # 勝利 → 該当ボス撃破 → クリア画面へ（ボス倒したら終了）
+                    collided.alive = False
+                    self.mode = MODE_CLEAR
+                else:
+                    # 敗北 → マップに戻り、プレイヤー初期位置へ
+                    self.player.rect.topleft = (465, 600)
 
     def draw(self):
         if self.mode == MODE_TITLE:
@@ -589,62 +506,62 @@
 
     def draw_title(self):
         self.screen.fill((0, 0, 0))
-        t1 = self.font_big.render("The Chamber of Beginnings", True, (255, 255, 0))
-        t2 = self.font_mid.render("Press ENTER", True, (255, 255, 255))
-        t3 = self.font_small.render("A mysterious egg awaits...", True, (180, 180, 180))
-        cx = self.bg_rect.centerx
+        t1 = get_jp_font(64).render("The Chamber of Beginnings", True, (255, 255, 0))
+        t2 = get_jp_font(40).render("Press ENTER", True, (255, 255, 255))
+        t3 = get_jp_font(28).render("A mysterious egg awaits...", True, (180, 180, 180))
+        cx = WINDOW_W // 2
         self.screen.blit(t1, (cx - t1.get_width()//2, 200))
         self.screen.blit(t2, (cx - t2.get_width()//2, 280))
         self.screen.blit(t3, (cx - t3.get_width()//2, 330))
 
     def draw_select(self):
         self.screen.fill((10, 10, 30))
-        cx, cy = self.bg_rect.center
+        cx, cy = WINDOW_W // 2, WINDOW_H // 2
         if self.egg_phase == 0:
-            title = self.font_mid.render("A mysterious egg appeared...", True, (255, 255, 255))
+            title = get_jp_font(40).render("A mysterious egg appeared...", True, (255, 255, 255))
             self.screen.blit(title, (cx - title.get_width()//2, 80))
             self.egg.draw(self.screen)
-            guide = self.font_small.render("Press ENTER to hatch the egg!", True, (255, 255, 255))
-            self.screen.blit(guide, (cx - guide.get_width()//2, self.bg_rect.height - 100))
+            guide = get_jp_font(28).render("Press ENTER to hatch the egg!", True, (255, 255, 255))
+            self.screen.blit(guide, (cx - guide.get_width()//2, WINDOW_H - 100))
         else:
-            title = self.font_mid.render("The egg hatched!", True, (255, 255, 255))
+            title = get_jp_font(40).render("The egg hatched!", True, (255, 255, 255))
             self.screen.blit(title, (cx - title.get_width()//2, 60))
-            sub = self.font_small.render(f"Your partner is {self.partner.name}.", True, (255, 215, 0))
+            sub = get_jp_font(28).render(f"Your partner is {self.partner.name}.", True, (255, 215, 0))
             self.screen.blit(sub, (cx - sub.get_width()//2, 110))
             self.partner.draw_center(self.screen, (cx, cy + 40))
-            guide = self.font_small.render("Press ENTER to start your journey!", True, (255, 255, 255))
-            self.screen.blit(guide, (cx - guide.get_width()//2, self.bg_rect.height - 100))
+            guide = get_jp_font(28).render("Press ENTER to start your journey!", True, (255, 255, 255))
+            self.screen.blit(guide, (cx - guide.get_width()//2, WINDOW_H - 100))
 
     def draw_play(self):
-        self.screen.blit(self.bg_img, (0, 0))
+        # 背景は画面に合わせてスケールして描画
+        bg_scaled = pygame.transform.scale(self.bg_img, (WINDOW_W, WINDOW_H))
+        self.screen.blit(bg_scaled, (0, 0))
         self.bosses.draw(self.screen)
         self.player.draw(self.screen)
-        info = self.font_small.render("Press F for Pet Mode / C for Clear", True, (255, 255, 0))
+        info = get_jp_font(24).render("F: ペットモード / ボスに触れるとバトル", True, (255, 255, 0))
         self.screen.blit(info, (10, 10))
 
     def draw_clear(self):
         self.screen.fill((20, 80, 90))
-        cx, cy = self.bg_rect.center
+        cx, cy = WINDOW_W // 2, WINDOW_H // 2
         pygame.draw.polygon(self.screen, (255, 255, 255), [(cx - 80, 0), (cx - 20, 0), (cx + 40, cy)])
         pygame.draw.polygon(self.screen, (255, 255, 255), [(cx + 80, 0), (cx + 20, 0), (cx - 40, cy)])
         star_color = (255, 255, 200)
         for (sx, sy) in [(200,200),(300,150),(500,180),(600,240),(250,260),(450,120)]:
             pygame.draw.circle(self.screen, star_color, (sx, sy), 4)
             pygame.draw.circle(self.screen, star_color, (sx+8, sy+4), 2)
-        line_top = self.font_big.render("You are the Champion.", True, (255, 215, 0))
+        line_top = get_jp_font(48).render("You are the Champion.", True, (255, 215, 0))
         self.screen.blit(line_top, (cx - line_top.get_width()//2, 80))
-        line_name = self.font_small.render(f"Your partner is {self.partner.name}!", True, (255, 255, 255))
+        line_name = get_jp_font(28).render(f"Your partner is {self.partner.name}!", True, (255, 255, 255))
         self.screen.blit(line_name, (cx - line_name.get_width()//2, 130))
         party_y = cy + 40
         self.partner.draw_midbottom(self.screen, (cx - 80, party_y))
         hero_rect = self.player.image.get_rect()
         hero_rect.midbottom = (cx + 40, party_y)
         self.screen.blit(self.player.image, hero_rect)
-        line_press = self.font_mid.render("Press ENTER to finish", True, (255, 255, 255))
+        line_press = get_jp_font(36).render("Press ENTER to finish", True, (255, 255, 255))
         self.screen.blit(line_press, (cx - line_press.get_width()//2, party_y + 40))
 
-
 # ===== 実行部分 =====
->>>>>>> 3132133c
 if __name__ == "__main__":
     Game().run()