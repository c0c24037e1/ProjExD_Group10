--- conflicted
+++ resolved
@@ -3,39 +3,27 @@
 import os
 import time
 
+# 実行フォルダをスクリプトの場所に固定
 os.chdir(os.path.dirname(os.path.abspath(__file__)))
 
-<<<<<<< HEAD
-# ====== 設定 ======
+# ====== 定数設定 ======
 USE_MANUAL_TOP_LIMIT = False
 MANUAL_TOP_Y = 150
 TOP_LIMIT_OFFSET = -300
 
-MODE_TITLE  = 0  # タイトル画面
-MODE_SELECT = 1  # タマゴ＆孵化演出画面
-MODE_PLAY   = 2  # フィールド移動
-MODE_CLEAR  = 3  # チャンピオンおめでとう画面
-
-
+MODE_TITLE  = 0
+MODE_SELECT = 1
+MODE_PLAY   = 2
+MODE_CLEAR  = 3
+
+
+# ====== 関数群 ======
 def detect_top_walkable_y(bg_surf: pygame.Surface) -> int:
-    """元のままのtop判定関数"""
-    cx = bg_surf.get_rect().centerx
-    h  = bg_surf.get_height()
-    sample_y = int(h * 0.65)
-    floor_color = bg_surf.get_at((cx, sample_y))
-
-=======
-USE_MANUAL_TOP_LIMIT = False
-MANUAL_TOP_Y = 150
-TOP_LIMIT_OFFSET = -300
-
-
-def detect_top_walkable_y(bg_surf: pygame.Surface) -> int:
+    """背景から歩行可能上限を自動検出"""
     cx = bg_surf.get_rect().centerx
     h = bg_surf.get_height()
     sample_y = int(h * 0.65)
     floor_color = bg_surf.get_at((cx, sample_y))
->>>>>>> a7368ad2
     band = range(cx - 6, cx + 7)
     for y in range(0, sample_y + 1):
         is_floor_row = any(bg_surf.get_at((x, y)) == floor_color for x in band)
@@ -44,15 +32,14 @@
     return 2
 
 
-<<<<<<< HEAD
 def scale_img(img: pygame.Surface, s: float) -> pygame.Surface:
     w, h = img.get_size()
     return pygame.transform.scale(img, (int(w * s), int(h * s)))
 
 
+# ====== プレイヤー ======
 class Player:
     def __init__(self, bg_rect: pygame.Rect):
-        # 画像読み込み
         self.down_img = pygame.image.load("player_down.png").convert_alpha()
         self.left_img = pygame.image.load("player_side_left.png").convert_alpha()
         self.right_img = pygame.transform.flip(self.left_img, True, False)
@@ -65,29 +52,98 @@
         self.right_img = pygame.transform.scale(self.right_img, new_size)
 
         self.image = self.down_img
-        self.rect = self.image.get_rect()
-        self.rect.topleft = (465, 600)
+        self.rect = self.image.get_rect(topleft=(465, 600))
         self.bg_rect = bg_rect
 
     def update(self, keys, top_limit: int):
-        dx = 0
-        dy = 0
-=======
-# ふれあいモードを管理するクラス
-
+        dx = dy = 0
+
+        if keys[pygame.K_LEFT]:
+            dx = -4
+            self.image = self.left_img
+        elif keys[pygame.K_RIGHT]:
+            dx = 4
+            self.image = self.right_img
+        elif keys[pygame.K_UP]:
+            dy = -4
+            self.image = self.down_img
+        elif keys[pygame.K_DOWN]:
+            dy = 4
+            self.image = self.down_img
+
+        self.rect.x += dx
+        self.rect.y += dy
+        self.rect.clamp_ip(self.bg_rect)
+        if self.rect.top < top_limit:
+            self.rect.top = top_limit
+
+    def draw(self, screen: pygame.Surface):
+        screen.blit(self.image, self.rect)
+
+
+# ====== タマゴ ======
+class Egg:
+    def __init__(self, bg_rect: pygame.Rect):
+        egg_img = pygame.image.load("egg.png").convert_alpha()
+        egg_scale = 0.35
+        ew, eh = egg_img.get_size()
+        egg_img = pygame.transform.scale(egg_img, (int(ew * egg_scale), int(eh * egg_scale)))
+        self.image = egg_img
+        self.rect = self.image.get_rect(center=bg_rect.center)
+
+    def draw(self, screen: pygame.Surface):
+        screen.blit(self.image, self.rect)
+
+
+# ====== 相棒 ======
+class Partner:
+    def __init__(self, name: str):
+        img = pygame.image.load("3.png").convert_alpha()
+        img = scale_img(img, 5)
+        self.image = img
+        self.name = name
+
+    def draw_center(self, screen: pygame.Surface, center_pos):
+        rect = self.image.get_rect(center=center_pos)
+        screen.blit(self.image, rect)
+
+    def draw_midbottom(self, screen: pygame.Surface, midbottom_pos):
+        rect = self.image.get_rect()
+        rect.midbottom = midbottom_pos
+        screen.blit(self.image, rect)
+
+
+# ====== ボス ======
+class BossGroup:
+    def __init__(self):
+        yellow = pygame.image.load("boss_yellow.png").convert_alpha()
+        red    = pygame.image.load("boss_red.png").convert_alpha()
+        white  = pygame.image.load("boss_white.png").convert_alpha()
+
+        self.yellow_img = scale_img(yellow, 0.2)
+        self.red_img    = scale_img(red,    0.2)
+        self.white_img  = scale_img(white,  0.18)
+
+        self.yellow_rect = self.yellow_img.get_rect(topleft=(200, 200))
+        self.red_rect    = self.red_img.get_rect(topleft=(400, 200))
+        self.white_rect  = self.white_img.get_rect(topleft=(600, 180))
+
+    def draw(self, screen: pygame.Surface):
+        screen.blit(self.yellow_img, self.yellow_rect)
+        screen.blit(self.red_img,    self.red_rect)
+        screen.blit(self.white_img,  self.white_rect)
+
+
+# ====== ふれあいシーン ======
 class PetScene:
     def __init__(self, folder: str, screen: pygame.Surface):
-        """ふれあいシーンを初期化"""
         self.screen = screen
         self.folder = folder
-        self.state = "normal"  # "normal", "pet", "hit", "hit_strong"
+        self.state = "normal"
         self.last_q_press_time = 0
         self.action_start_time = 0
-
-        # フォント
         self.font = pygame.font.SysFont("meiryo", 28)
 
-        # 画像をロード
         self.images = {
             "normal": pygame.image.load(os.path.join(folder, "1.png")).convert_alpha(),
             "pet": pygame.image.load(os.path.join(folder, "9.png")).convert_alpha(),
@@ -96,7 +152,6 @@
         }
 
     def handle_event(self, event):
-        """キー入力処理"""
         if event.type == pygame.KEYDOWN:
             if event.key == pygame.K_a:
                 self.state = "pet"
@@ -111,26 +166,19 @@
                 self.action_start_time = now
 
     def update(self):
-        """状態更新（一定時間でnormalに戻す）"""
         if self.state != "normal" and time.time() - self.action_start_time > 3:
             self.state = "normal"
 
     def draw(self):
-        """画面描画"""
         screen = self.screen
         screen.fill((255, 200, 220))
-
         sw, sh = screen.get_size()
         pet_img = self.images[self.state]
-
-        # 画像を画面中央に拡大して表示
         ih, iw = pet_img.get_height(), pet_img.get_width()
         scale_factor = (sh * 0.6) / ih
         scaled = pygame.transform.scale(pet_img, (int(iw * scale_factor), int(ih * scale_factor)))
         rect = scaled.get_rect(center=(sw // 2, sh // 2))
         screen.blit(scaled, rect)
-
-        # 説明テキスト
         msg1 = self.font.render("A：なでる", True, (100, 0, 50))
         msg2 = self.font.render("Q：なぐる（連打で強）", True, (100, 0, 50))
         msg3 = self.font.render("F：もどる", True, (100, 0, 50))
@@ -139,175 +187,18 @@
         screen.blit(msg3, (sw - msg3.get_width() - 20, 100))
 
 
-# メインゲーム部分（元のmain関数）
-
-def main():
-    pygame.init()
-    screen = pygame.display.set_mode((800, 600))
-    pygame.display.set_caption("ポケットコウカトン")
-
-    # ===== 背景 =====
-    bg_img = pygame.image.load("background.png").convert()
-    bg_rect = bg_img.get_rect()
-    screen = pygame.display.set_mode((bg_rect.width, bg_rect.height))
-
-    # ===== プレイヤー画像 =====
-    player_down_img = pygame.image.load("player_down.png").convert_alpha()
-    player_left_img = pygame.image.load("player_side_left.png").convert_alpha()
-    player_right_img = pygame.transform.flip(player_left_img, True, False)
-
-    player_scale = 0.1
-    pw, ph = player_down_img.get_size()
-    new_size = (int(pw * player_scale), int(ph * player_scale))
-    player_down_img = pygame.transform.scale(player_down_img, new_size)
-    player_left_img = pygame.transform.scale(player_left_img, new_size)
-    player_right_img = pygame.transform.scale(player_right_img, new_size)
-
-    # ===== 玉座3人 =====
-    def scale_img(img, s):
-        w, h = img.get_size()
-        return pygame.transform.scale(img, (int(w * s), int(h * s)))
-
-    boss_yellow_img = scale_img(pygame.image.load("boss_yellow.png").convert_alpha(), 0.2)
-    boss_red_img    = scale_img(pygame.image.load("boss_red.png").convert_alpha(),    0.2)
-    boss_white_img  = scale_img(pygame.image.load("boss_white.png").convert_alpha(),  0.18)
-
-    boss_yellow_rect = boss_yellow_img.get_rect(topleft=(200, 200))
-    boss_red_rect    = boss_red_img.get_rect(topleft=(400, 200))
-    boss_white_rect  = boss_white_img.get_rect(topleft=(600, 180))
-
-    # ===== プレイヤー初期位置 =====
-    player_rect = player_down_img.get_rect(topleft=(465, 600))
-    player_img = player_down_img
-
-    # ===== 上方向の移動上限 =====
-    if USE_MANUAL_TOP_LIMIT:
-        top_limit = MANUAL_TOP_Y
-    else:
-        auto_top = detect_top_walkable_y(bg_img)
-        top_limit = max(0, auto_top + TOP_LIMIT_OFFSET)
-
-    clock = pygame.time.Clock()
-    speed = 4
-    pink_mode = False
-
-    font = pygame.font.SysFont("meiryo", 28)
-    info_text = font.render("Fキーでふれあい画面へ", True, (255, 255, 255))
-
-    # ===== PetSceneのインスタンス作成 =====
-    pet_scene = PetScene("こうかとん", screen)
-
-    # ===== ゲームループ =====
-    while True:
-        for event in pygame.event.get():
-            if event.type == pygame.QUIT:
-                pygame.quit()
-                sys.exit()
-            elif event.type == pygame.KEYDOWN:
-                if event.key == pygame.K_f:
-                    pink_mode = not pink_mode
-                    pet_scene.state = "normal"
-                elif pink_mode:
-                    pet_scene.handle_event(event)
-
-        # ===== ふれあいモード =====
-        if pink_mode:
-            pet_scene.update()
-            pet_scene.draw()
-            pygame.display.flip()
-            clock.tick(60)
-            continue
-
-        # ===== 通常モード =====
-        keys = pygame.key.get_pressed()
-        dx = dy = 0
->>>>>>> a7368ad2
-
-        if keys[pygame.K_LEFT]:
-            dx = -4
-            self.image = self.left_img
-        elif keys[pygame.K_RIGHT]:
-            dx = 4
-            self.image = self.right_img
-        elif keys[pygame.K_UP]:
-<<<<<<< HEAD
-            dy = -4
-            self.image = self.down_img  # 上画像がないので仮でdown
-        elif keys[pygame.K_DOWN]:
-            dy = 4
-            self.image = self.down_img
-
-        self.rect.x += dx
-        self.rect.y += dy
-
-        # 画面外に出ない
-        self.rect.clamp_ip(self.bg_rect)
-
-        # 上方向の上限
-        if self.rect.top < top_limit:
-            self.rect.top = top_limit
-
-    def draw(self, screen: pygame.Surface):
-        screen.blit(self.image, self.rect)
-
-
-class Egg:
-    def __init__(self, bg_rect: pygame.Rect):
-        egg_img = pygame.image.load("egg.png").convert_alpha()
-        egg_scale = 0.35
-        ew, eh = egg_img.get_size()
-        egg_img = pygame.transform.scale(egg_img, (int(ew * egg_scale), int(eh * egg_scale)))
-        self.image = egg_img
-        self.rect = self.image.get_rect(center=bg_rect.center)
-
-    def draw(self, screen: pygame.Surface):
-        screen.blit(self.image, self.rect)
-
-
-class Partner:
-    def __init__(self, name: str):
-        img = pygame.image.load("3.png").convert_alpha()
-        img = scale_img(img, 5)  # こうかとんをドーンと大きく
-        self.image = img
-        self.name = name
-
-    def draw_center(self, screen: pygame.Surface, center_pos):
-        rect = self.image.get_rect(center=center_pos)
-        screen.blit(self.image, rect)
-
-    def draw_midbottom(self, screen: pygame.Surface, midbottom_pos):
-        rect = self.image.get_rect()
-        rect.midbottom = midbottom_pos
-        screen.blit(self.image, rect)
-
-
-class BossGroup:
-    """玉座の3人をまとめて管理・描画"""
-    def __init__(self):
-        yellow = pygame.image.load("boss_yellow.png").convert_alpha()
-        red    = pygame.image.load("boss_red.png").convert_alpha()
-        white  = pygame.image.load("boss_white.png").convert_alpha()
-
-        self.yellow_img = scale_img(yellow, 0.2)
-        self.red_img    = scale_img(red,    0.2)
-        self.white_img  = scale_img(white,  0.18)
-
-        self.yellow_rect = self.yellow_img.get_rect(topleft=(200, 200))
-        self.red_rect    = self.red_img.get_rect(topleft=(400, 200))
-        self.white_rect  = self.white_img.get_rect(topleft=(600, 180))
-
-    def draw(self, screen: pygame.Surface):
-        screen.blit(self.yellow_img, self.yellow_rect)
-        screen.blit(self.red_img,    self.red_rect)
-        screen.blit(self.white_img,  self.white_rect)
-
-
+# ====== ゲーム全体 ======
 class Game:
     def __init__(self):
         pygame.init()
         self.screen = pygame.display.set_mode((800, 600))
-        pygame.display.set_caption("Top View Demo")
+        pygame.display.set_caption("ポケットコウカトン")
         self.clock = pygame.time.Clock()
+
+        # 状態
+        self.mode = MODE_TITLE
+        self.egg_phase = 0
+        self.pink_mode = False
 
         # フォント
         self.font_big   = pygame.font.Font(None, 64)
@@ -315,80 +206,75 @@
         self.font_small = pygame.font.Font(None, 28)
 
         # 背景
-        bg_img = pygame.image.load("background.png").convert()
-        bg_scale = 1
-        bw, bh = bg_img.get_size()
-        bg_img = pygame.transform.scale(bg_img, (int(bw * bg_scale), int(bh * bg_scale)))
-        self.bg_img = bg_img
+        self.bg_img = pygame.image.load("background.png").convert()
         self.bg_rect = self.bg_img.get_rect()
 
-        self.screen = pygame.display.set_mode((self.bg_rect.width, self.bg_rect.height))
-
-        # 各オブジェクト
+        # 各キャラ
         self.player = Player(self.bg_rect)
         self.egg = Egg(self.bg_rect)
-        self.partner = Partner("koukaton")
+        self.partner = Partner("Koukaton")
         self.bosses = BossGroup()
-
-        # top_limit
+        self.pet_scene = PetScene("こうかとん", self.screen)
+
+        # 上限判定
         if USE_MANUAL_TOP_LIMIT:
             self.top_limit = MANUAL_TOP_Y
         else:
             auto_top = detect_top_walkable_y(self.bg_img)
             self.top_limit = max(0, auto_top + TOP_LIMIT_OFFSET)
 
-        # 状態
-        self.mode = MODE_TITLE
-        self.egg_phase = 0  # 0:タマゴ, 1:孵化後（相棒お披露目）
-
     def run(self):
         while True:
             self.handle_events()
-            self.update()
-            self.draw()
+            if self.pink_mode:
+                self.pet_scene.update()
+                self.pet_scene.draw()
+            else:
+                self.update()
+                self.draw()
             pygame.display.flip()
             self.clock.tick(60)
 
-    # ===== イベント処理 =====
     def handle_events(self):
         for event in pygame.event.get():
             if event.type == pygame.QUIT:
                 pygame.quit()
                 sys.exit()
 
-            # タイトル
-            if self.mode == MODE_TITLE:
-                if event.type == pygame.KEYDOWN and event.key == pygame.K_RETURN:
-                    self.mode = MODE_SELECT
-
-            # タマゴ＆孵化演出
-            elif self.mode == MODE_SELECT:
-                if event.type == pygame.KEYDOWN and event.key == pygame.K_RETURN:
-                    if self.egg_phase == 0:
-                        # 1回目：孵化させて相棒出現
-                        self.egg_phase = 1
-                    else:
-                        # 2回目：ゲーム開始
-                        self.mode = MODE_PLAY
-
-            # プレイ中
-            elif self.mode == MODE_PLAY:
-                if event.type == pygame.KEYDOWN and event.key == pygame.K_c:
-                    self.mode = MODE_CLEAR
-
-            # クリア画面
-            elif self.mode == MODE_CLEAR:
-                if event.type == pygame.KEYDOWN and event.key == pygame.K_RETURN:
-                    pygame.quit()
-                    sys.exit()
-
-    # ===== ロジック =====
+            if event.type == pygame.KEYDOWN:
+                if event.key == pygame.K_f:
+                    self.pink_mode = not self.pink_mode
+                    continue
+
+                if self.pink_mode:
+                    self.pet_scene.handle_event(event)
+                    continue
+
+                if self.mode == MODE_TITLE:
+                    if event.key == pygame.K_RETURN:
+                        self.mode = MODE_SELECT
+
+                elif self.mode == MODE_SELECT:
+                    if event.key == pygame.K_RETURN:
+                        if self.egg_phase == 0:
+                            self.egg_phase = 1
+                        else:
+                            self.mode = MODE_PLAY
+
+                elif self.mode == MODE_PLAY:
+                    if event.key == pygame.K_c:
+                        self.mode = MODE_CLEAR
+
+                elif self.mode == MODE_CLEAR:
+                    if event.key == pygame.K_RETURN:
+                        pygame.quit()
+                        sys.exit()
+
     def update(self):
         if self.mode == MODE_PLAY:
             keys = pygame.key.get_pressed()
             self.player.update(keys, self.top_limit)
 
-    # ===== 描画 =====
     def draw(self):
         if self.mode == MODE_TITLE:
             self.draw_title()
@@ -411,28 +297,19 @@
 
     def draw_select(self):
         self.screen.fill((10, 10, 30))
-        cx = self.bg_rect.centerx
-        cy = self.bg_rect.centery
-
+        cx, cy = self.bg_rect.center
         if self.egg_phase == 0:
-            # タマゴ状態
             title = self.font_mid.render("A mysterious egg appeared...", True, (255, 255, 255))
             self.screen.blit(title, (cx - title.get_width()//2, 80))
-
             self.egg.draw(self.screen)
-
             guide = self.font_small.render("Press ENTER to hatch the egg!", True, (255, 255, 255))
             self.screen.blit(guide, (cx - guide.get_width()//2, self.bg_rect.height - 100))
         else:
-            # 孵化後：相棒お披露目
             title = self.font_mid.render("The egg hatched!", True, (255, 255, 255))
             self.screen.blit(title, (cx - title.get_width()//2, 60))
-
             sub = self.font_small.render(f"Your partner is {self.partner.name}.", True, (255, 215, 0))
             self.screen.blit(sub, (cx - sub.get_width()//2, 110))
-
             self.partner.draw_center(self.screen, (cx, cy + 40))
-
             guide = self.font_small.render("Press ENTER to start your journey!", True, (255, 255, 255))
             self.screen.blit(guide, (cx - guide.get_width()//2, self.bg_rect.height - 100))
 
@@ -440,80 +317,31 @@
         self.screen.blit(self.bg_img, (0, 0))
         self.bosses.draw(self.screen)
         self.player.draw(self.screen)
-        info = self.font_small.render("C", True, (255, 255, 0))
+        info = self.font_small.render("Press F for Pet Mode / C for Clear", True, (255, 255, 0))
         self.screen.blit(info, (10, 10))
 
     def draw_clear(self):
         self.screen.fill((20, 80, 90))
-        cx = self.bg_rect.centerx
-        cy = self.bg_rect.centery
-
-        # スポットライト
-        pygame.draw.polygon(self.screen, (255, 255, 255), [
-            (cx - 80, 0),
-            (cx - 20, 0),
-            (cx + 40, cy)
-        ], 0)
-        pygame.draw.polygon(self.screen, (255, 255, 255), [
-            (cx + 80, 0),
-            (cx + 20, 0),
-            (cx - 40, cy)
-        ], 0)
-
-        # キラキラ
+        cx, cy = self.bg_rect.center
+        pygame.draw.polygon(self.screen, (255, 255, 255), [(cx - 80, 0), (cx - 20, 0), (cx + 40, cy)])
+        pygame.draw.polygon(self.screen, (255, 255, 255), [(cx + 80, 0), (cx + 20, 0), (cx - 40, cy)])
         star_color = (255, 255, 200)
         for (sx, sy) in [(200,200),(300,150),(500,180),(600,240),(250,260),(450,120)]:
             pygame.draw.circle(self.screen, star_color, (sx, sy), 4)
             pygame.draw.circle(self.screen, star_color, (sx+8, sy+4), 2)
-
         line_top = self.font_big.render("You are the Champion.", True, (255, 215, 0))
         self.screen.blit(line_top, (cx - line_top.get_width()//2, 80))
-
-        name_text = f"Your partner is {self.partner.name}!"
-        line_name = self.font_small.render(name_text, True, (255, 255, 255))
+        line_name = self.font_small.render(f"Your partner is {self.partner.name}!", True, (255, 255, 255))
         self.screen.blit(line_name, (cx - line_name.get_width()//2, 130))
-
         party_y = cy + 40
-
-        # 相棒
         self.partner.draw_midbottom(self.screen, (cx - 80, party_y))
-        # 主人公
         hero_rect = self.player.image.get_rect()
         hero_rect.midbottom = (cx + 40, party_y)
         self.screen.blit(self.player.image, hero_rect)
-
         line_press = self.font_mid.render("Press ENTER to finish", True, (255, 255, 255))
         self.screen.blit(line_press, (cx - line_press.get_width()//2, party_y + 40))
 
 
-def main():
-    game = Game()
-    game.run()
-
-=======
-            dy = -speed
-            player_img = player_down_img
-        elif keys[pygame.K_DOWN]:
-            dy = speed
-            player_img = player_down_img
-
-        player_rect.x += dx
-        player_rect.y += dy
-        player_rect.clamp_ip(bg_rect)
-        if player_rect.top < top_limit:
-            player_rect.top = top_limit
-
-        # ===== 描画 =====
-        screen.blit(bg_img, (0, 0))
-        screen.blit(boss_yellow_img, boss_yellow_rect)
-        screen.blit(boss_red_img, boss_red_rect)
-        screen.blit(boss_white_img, boss_white_rect)
-        screen.blit(player_img, player_rect)
-        screen.blit(info_text, (20, 20))
-        pygame.display.flip()
-        clock.tick(60)
->>>>>>> a7368ad2
-
-
+# ===== 実行部分 =====
 if __name__ == "__main__":
-    main()+    Game().run()